package org.zalando.nakadi.service.timeline;

import com.google.common.collect.ImmutableList;
import org.junit.Assert;
import org.junit.Before;
import org.junit.Test;
import org.junit.runner.RunWith;
import org.mockito.Mock;
import org.mockito.Mockito;
import org.mockito.junit.MockitoJUnitRunner;
import org.springframework.transaction.PlatformTransactionManager;
import org.springframework.transaction.support.TransactionTemplate;
import org.zalando.nakadi.cache.EventTypeCache;
import org.zalando.nakadi.config.NakadiSettings;
import org.zalando.nakadi.domain.CleanupPolicy;
import org.zalando.nakadi.domain.EventType;
import org.zalando.nakadi.domain.Timeline;
import org.zalando.nakadi.domain.storage.Storage;
import org.zalando.nakadi.exceptions.runtime.InconsistentStateException;
import org.zalando.nakadi.exceptions.runtime.InternalNakadiException;
import org.zalando.nakadi.exceptions.runtime.NoSuchEventTypeException;
import org.zalando.nakadi.exceptions.runtime.NotFoundException;
import org.zalando.nakadi.exceptions.runtime.TimelineException;
import org.zalando.nakadi.exceptions.runtime.TimelinesNotSupportedException;
import org.zalando.nakadi.repository.TopicRepository;
import org.zalando.nakadi.repository.TopicRepositoryHolder;
import org.zalando.nakadi.repository.db.StorageDbRepository;
import org.zalando.nakadi.repository.db.TimelineDbRepository;
import org.zalando.nakadi.service.AdminService;
import org.zalando.nakadi.service.LocalSchemaRegistry;
import org.zalando.nakadi.service.FeatureToggleService;
<<<<<<< HEAD
=======
import org.zalando.nakadi.service.TestSchemaProviderService;
import org.zalando.nakadi.service.publishing.NakadiAuditLogPublisher;
>>>>>>> 59ed211a
import org.zalando.nakadi.utils.EventTypeTestBuilder;

import java.util.Collections;
import java.util.Date;
import java.util.List;
import java.util.Optional;
import java.util.stream.Collectors;

import static java.util.stream.IntStream.range;
import static org.mockito.ArgumentMatchers.any;
import static org.mockito.ArgumentMatchers.eq;
import static org.mockito.Mockito.mock;
import static org.mockito.Mockito.when;
import static org.zalando.nakadi.utils.TestUtils.buildDefaultEventType;

@RunWith(MockitoJUnitRunner.Silent.class)
public class TimelineServiceTest {

    @Mock
    private EventTypeCache eventTypeCache;
    @Mock
    private StorageDbRepository storageDbRepository;
    @Mock
    private AdminService adminService;
    @Mock
    private TimelineDbRepository timelineDbRepository;
    @Mock
    private TopicRepositoryHolder topicRepositoryHolder;
    @Mock
    private FeatureToggleService featureToggleService;
    @Mock
<<<<<<< HEAD
    private AvroSchema avroSchema;
=======
    private NakadiAuditLogPublisher auditLogPublisher;
    @Mock
    private LocalSchemaRegistry localSchemaRegistry;
>>>>>>> 59ed211a
    private TimelineService timelineService;

    @Before
    public void setupService() {
        timelineService = new TimelineService(eventTypeCache,
                storageDbRepository, mock(TimelineSync.class), mock(NakadiSettings.class), timelineDbRepository,
                topicRepositoryHolder, new TransactionTemplate(mock(PlatformTransactionManager.class)),
<<<<<<< HEAD
                adminService, featureToggleService, "compacted-storage", avroSchema);
=======
                adminService, featureToggleService, "compacted-storage", auditLogPublisher,
                new TestSchemaProviderService(localSchemaRegistry), localSchemaRegistry);
>>>>>>> 59ed211a
    }

    @Test(expected = NotFoundException.class)
    public void testGetTimelinesNotFound() {
        when(adminService.isAdmin(any())).thenReturn(true);
        when(eventTypeCache.getEventType(any())).thenThrow(new NoSuchEventTypeException(""));

        timelineService.getTimelines("event_type");
    }

    @Test(expected = TimelineException.class)
    public void testGetTimelinesException() {
        when(adminService.isAdmin(any())).thenReturn(true);
        when(eventTypeCache.getEventType(any())).thenThrow(new InternalNakadiException(""));

        timelineService.getTimelines("event_type");
    }

    @Test
    public void testGetTimeline() {
        final EventType eventType = EventTypeTestBuilder.builder().build();
        final Timeline timeline = Timeline.createTimeline(eventType.getName(), 0, null, "topic", new Date());
        timeline.setSwitchedAt(new Date());
        when(eventTypeCache.getTimelinesOrdered(eventType.getName()))
                .thenReturn(Collections.singletonList(timeline));

        final Timeline actualTimeline = timelineService.getActiveTimeline(eventType);
        Assert.assertEquals(timeline, actualTimeline);
    }

    @Test
    public void testGetActiveTimelinesOrderedFilters() throws Exception {
        final String eventTypeName = "my-et";

        final List<Timeline> testTimelines = range(0, 5)
                .mapToObj(x -> mock(Timeline.class))
                .collect(Collectors.toList());

        when(testTimelines.get(0).getSwitchedAt()).thenReturn(new Date());
        when(testTimelines.get(0).isDeleted()).thenReturn(false);

        when(testTimelines.get(1).getSwitchedAt()).thenReturn(new Date());
        when(testTimelines.get(1).isDeleted()).thenReturn(false);

        when(testTimelines.get(2).getSwitchedAt()).thenReturn(null);
        when(testTimelines.get(2).isDeleted()).thenReturn(false);

        when(testTimelines.get(3).getSwitchedAt()).thenReturn(new Date());
        when(testTimelines.get(3).isDeleted()).thenReturn(true);

        when(testTimelines.get(4).getSwitchedAt()).thenReturn(new Date());
        when(testTimelines.get(4).isDeleted()).thenReturn(false);

        when(eventTypeCache.getTimelinesOrdered(eq(eventTypeName))).thenReturn(testTimelines);

        final List<Timeline> expectedResult = ImmutableList.of(testTimelines.get(0), testTimelines.get(1),
                testTimelines.get(4));
        final List<Timeline> result = timelineService.getActiveTimelinesOrdered(eventTypeName);
        Assert.assertEquals(expectedResult, result);
    }

    @Test
    public void shouldDeleteTopicWhenTimelineCreationFails() throws Exception {
        final TopicRepository repository = mock(TopicRepository.class);
        when(topicRepositoryHolder.getTopicRepository(any())).thenReturn(repository);
        when(timelineDbRepository.createTimeline(any()))
                .thenThrow(new InconsistentStateException("shouldDeleteTopicWhenTimelineCreationFails"));
        when(storageDbRepository.getDefaultStorage()).thenReturn(Optional.of(mock(Storage.class)));
        try {
            timelineService.createDefaultTimeline(buildDefaultEventType(), 1);
        } catch (final InconsistentStateException e) {
        }

        Mockito.verify(repository, Mockito.times(1)).deleteTopic(any());
    }

    @Test
    public void shouldDeleteAllTimelinesWhenOneTimelineWasMarkedAsDeleted() throws Exception {
        final EventType eventType = buildDefaultEventType();
        final Timeline t1 = Timeline.createTimeline(eventType.getName(), 1, null, "topic1", new Date());
        t1.setDeleted(true);
        t1.setSwitchedAt(new Date());
        final Timeline t2 = Timeline.createTimeline(eventType.getName(), 2, null, "topic2", new Date());
        t2.setSwitchedAt(new Date());
        when(eventTypeCache.getTimelinesOrdered(eventType.getName()))
                .thenReturn(ImmutableList.of(t1, t2));

        timelineService.deleteAllTimelinesForEventType(eventType.getName());

        Mockito.verify(timelineDbRepository, Mockito.times(2)).deleteTimeline(Mockito.any());
    }

    @Test(expected = TimelinesNotSupportedException.class)
    public void whenCreateTimelineForCompactedEventTypeThenException() throws Exception {
        final EventType eventType = buildDefaultEventType();
        eventType.setCleanupPolicy(CleanupPolicy.COMPACT);
        when(eventTypeCache.getEventType("et1")).thenReturn(eventType);

        when(adminService.isAdmin(any())).thenReturn(true);

        timelineService.createTimeline("et1", "st1");
    }

}<|MERGE_RESOLUTION|>--- conflicted
+++ resolved
@@ -27,13 +27,9 @@
 import org.zalando.nakadi.repository.db.StorageDbRepository;
 import org.zalando.nakadi.repository.db.TimelineDbRepository;
 import org.zalando.nakadi.service.AdminService;
+import org.zalando.nakadi.service.FeatureToggleService;
 import org.zalando.nakadi.service.LocalSchemaRegistry;
-import org.zalando.nakadi.service.FeatureToggleService;
-<<<<<<< HEAD
-=======
 import org.zalando.nakadi.service.TestSchemaProviderService;
-import org.zalando.nakadi.service.publishing.NakadiAuditLogPublisher;
->>>>>>> 59ed211a
 import org.zalando.nakadi.utils.EventTypeTestBuilder;
 
 import java.util.Collections;
@@ -65,13 +61,7 @@
     @Mock
     private FeatureToggleService featureToggleService;
     @Mock
-<<<<<<< HEAD
-    private AvroSchema avroSchema;
-=======
-    private NakadiAuditLogPublisher auditLogPublisher;
-    @Mock
     private LocalSchemaRegistry localSchemaRegistry;
->>>>>>> 59ed211a
     private TimelineService timelineService;
 
     @Before
@@ -79,12 +69,8 @@
         timelineService = new TimelineService(eventTypeCache,
                 storageDbRepository, mock(TimelineSync.class), mock(NakadiSettings.class), timelineDbRepository,
                 topicRepositoryHolder, new TransactionTemplate(mock(PlatformTransactionManager.class)),
-<<<<<<< HEAD
-                adminService, featureToggleService, "compacted-storage", avroSchema);
-=======
-                adminService, featureToggleService, "compacted-storage", auditLogPublisher,
+                adminService, featureToggleService, "compacted-storage",
                 new TestSchemaProviderService(localSchemaRegistry), localSchemaRegistry);
->>>>>>> 59ed211a
     }
 
     @Test(expected = NotFoundException.class)
