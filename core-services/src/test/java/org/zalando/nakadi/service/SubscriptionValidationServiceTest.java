package org.zalando.nakadi.service;

import com.google.common.collect.ImmutableList;
import com.google.common.collect.ImmutableSet;
import org.junit.Before;
import org.junit.Test;
import org.junit.runner.RunWith;
import org.mockito.Mock;
import org.mockito.junit.MockitoJUnitRunner;
import org.zalando.nakadi.cache.EventTypeCache;
import org.zalando.nakadi.config.NakadiSettings;
import org.zalando.nakadi.domain.CursorError;
import org.zalando.nakadi.domain.EventType;
import org.zalando.nakadi.domain.Feature;
import org.zalando.nakadi.domain.NakadiCursor;
import org.zalando.nakadi.domain.SubscriptionBase;
import org.zalando.nakadi.domain.Timeline;
import org.zalando.nakadi.exceptions.runtime.InconsistentStateException;
import org.zalando.nakadi.exceptions.runtime.InternalNakadiException;
import org.zalando.nakadi.exceptions.runtime.InvalidCursorException;
import org.zalando.nakadi.exceptions.runtime.NoSuchEventTypeException;
import org.zalando.nakadi.exceptions.runtime.RepositoryProblemException;
import org.zalando.nakadi.exceptions.runtime.ServiceTemporarilyUnavailableException;
import org.zalando.nakadi.exceptions.runtime.TooManyPartitionsException;
import org.zalando.nakadi.exceptions.runtime.WrongInitialCursorsException;
import org.zalando.nakadi.exceptions.runtime.InvalidOwningApplicationException;
import org.zalando.nakadi.plugin.api.ApplicationService;
import org.zalando.nakadi.repository.TopicRepository;
import org.zalando.nakadi.service.timeline.TimelineService;
import org.zalando.nakadi.validation.ResourceValidationHelperService;
import org.zalando.nakadi.view.SubscriptionCursorWithoutToken;

import java.util.Collections;
import java.util.HashMap;
import java.util.Map;
import java.util.Optional;

import static org.hamcrest.CoreMatchers.equalTo;
import static org.hamcrest.MatcherAssert.assertThat;
import static org.hamcrest.Matchers.isOneOf;
import static org.junit.Assert.fail;
import static org.mockito.ArgumentMatchers.any;
import static org.mockito.ArgumentMatchers.eq;
import static org.mockito.Mockito.doThrow;
import static org.mockito.Mockito.mock;
import static org.mockito.Mockito.when;
import static org.mockito.hamcrest.MockitoHamcrest.argThat;

@RunWith(MockitoJUnitRunner.class)
public class SubscriptionValidationServiceTest {

    public static final int MAX_SUBSCRIPTION_PARTITIONS = 10;
    public static final String ET1 = "et1";
    public static final String ET2 = "et2";
    public static final String ET3 = "et3";
    public static final String P0 = "p0";

    private static final String OWNING_APP_WRONG = "wrong_owning_app";
    private static final String OWNING_APP_CORRECT = "correct_owning_app";

    @Mock
    private TopicRepository topicRepository;
    @Mock
    private EventTypeCache etCache;
    private SubscriptionValidationService subscriptionValidationService;
    private SubscriptionBase subscriptionBase;
    @Mock
    private CursorConverter cursorConverter;
    @Mock
    private TimelineService timelineService;
    @Mock
    private NakadiSettings nakadiSettings;
    @Mock
    private AuthorizationValidator authorizationValidator;
    @Mock
    private FeatureToggleService featureToggleService;
    @Mock
    private ApplicationService applicationService;

    @Before
    public void setUp() throws InternalNakadiException {
        when(nakadiSettings.getMaxSubscriptionPartitions()).thenReturn(MAX_SUBSCRIPTION_PARTITIONS);
        when(topicRepository.listPartitionNames(argThat(isOneOf(topicForET(ET1), topicForET(ET2), topicForET(ET3)))))
                .thenReturn(ImmutableList.of(P0));

        final Map<String, EventType> eventTypes = new HashMap<>();
        for (final String etName : new String[]{ET1, ET2, ET3}) {
            final EventType eventType = new EventType();
            eventType.setName(etName);
            eventTypes.put(etName, eventType);
        }
        when(etCache.getEventTypeIfExists(any()))
                .thenAnswer(invocation -> Optional.ofNullable(eventTypes.get(invocation.getArguments()[0])));

        for (final EventType et : eventTypes.values()) {
            final Timeline timeline = mock(Timeline.class);
            when(timeline.getTopic()).thenReturn(topicForET(et.getName()));
            when(timeline.getEventType()).thenReturn(et.getName());
            when(timelineService.getActiveTimeline(eq(et.getName()))).thenReturn(timeline);
        }
        when(timelineService.getTopicRepository((Timeline) any())).thenReturn(topicRepository);
<<<<<<< HEAD

        when(applicationService.exists(eq(OWNING_APP_WRONG))).thenReturn(false);
        when(applicationService.exists(eq(OWNING_APP_CORRECT))).thenReturn(true);

        subscriptionValidationService = new SubscriptionValidationService(timelineService, nakadiSettings,
                cursorConverter, authorizationValidator, etCache, featureToggleService, applicationService);
=======
        when(timelineService.getTopicRepository((EventType) any())).thenReturn(topicRepository);
        cursorConverter = mock(CursorConverter.class);
        final ResourceValidationHelperService validationHelperService = new ResourceValidationHelperService();
        subscriptionValidationService = new SubscriptionValidationService(timelineService, nakadiSettings,
                cursorConverter, authorizationValidator, etCache, validationHelperService);
>>>>>>> 298b3f27

        subscriptionBase = new SubscriptionBase();
        subscriptionBase.setEventTypes(ImmutableSet.of(ET1, ET2, ET3));
        subscriptionBase.setReadFrom(SubscriptionBase.InitialPosition.CURSORS);
        subscriptionBase.setOwningApplication(OWNING_APP_CORRECT);
    }

    @Test(expected = InconsistentStateException.class)
    public void whenFindEventTypeThrowsInternalExceptionThenIncosistentState() {
        when(etCache.getEventTypeIfExists(argThat(isOneOf(ET1, ET2, ET3)))).thenThrow(new InternalNakadiException(""));
        subscriptionValidationService.validateSubscriptionOnCreate(subscriptionBase);
    }

    @Test
    public void whenNoEventTypeThenException() {
        when(etCache.getEventTypeIfExists(argThat(isOneOf(ET1, ET3)))).thenReturn(Optional.empty());
        when(etCache.getEventTypeIfExists(ET2)).thenReturn(Optional.of(new EventType()));

        try {
            subscriptionValidationService.validateSubscriptionOnCreate(subscriptionBase);
            fail("NoSuchEventTypeException expected");
        } catch (final NoSuchEventTypeException e) {
            final String expectedMessage =
                    String.format("Failed to create subscription, event type(s) not found: '%s', '%s'", ET1, ET3);
            assertThat(e.getMessage(), equalTo(expectedMessage));
        }
    }

    @Test(expected = InvalidOwningApplicationException.class)
    public void whenWrongOwningApplicationWithFTThenFail() {
        subscriptionBase.setReadFrom(SubscriptionBase.InitialPosition.END);
        subscriptionBase.setOwningApplication(OWNING_APP_WRONG);
        when(featureToggleService.isFeatureEnabled(eq(Feature.VALIDATE_SUBSCRIPTION_OWNING_APPLICATION)))
                .thenReturn(true);
        subscriptionValidationService.validateSubscriptionOnCreate(subscriptionBase);
    }

    @Test
    public void whenWrongOwningApplicationWithoutFTThenSuccess() {
        subscriptionBase.setReadFrom(SubscriptionBase.InitialPosition.END);
        subscriptionBase.setOwningApplication(OWNING_APP_WRONG);
        when(featureToggleService.isFeatureEnabled(eq(Feature.VALIDATE_SUBSCRIPTION_OWNING_APPLICATION)))
                .thenReturn(false);
        subscriptionValidationService.validateSubscriptionOnCreate(subscriptionBase);
    }

    @Test
    public void whenCorrectOwningApplicationWithFTThenSuccess() {
        subscriptionBase.setReadFrom(SubscriptionBase.InitialPosition.END);
        subscriptionBase.setOwningApplication(OWNING_APP_CORRECT);
        when(featureToggleService.isFeatureEnabled(eq(Feature.VALIDATE_SUBSCRIPTION_OWNING_APPLICATION)))
                .thenReturn(true);
        subscriptionValidationService.validateSubscriptionOnCreate(subscriptionBase);
    }

    @Test(expected = TooManyPartitionsException.class)
    public void whenTooManyPartitionsThenException() {
        when(topicRepository.listPartitionNames(argThat(isOneOf(
                topicForET(ET1), topicForET(ET2), topicForET(ET3)))))
                .thenReturn(Collections.nCopies(4, P0)); // 4 x 3 = 12 > 10
        subscriptionValidationService.validateSubscriptionOnCreate(subscriptionBase);
    }

    @Test
    public void whenCursorForSomePartitionIsMissingThenException() {
        subscriptionBase.setInitialCursors(ImmutableList.of(
                new SubscriptionCursorWithoutToken(ET1, P0, ""),
                new SubscriptionCursorWithoutToken(ET3, P0, "")
        ));
        try {
            subscriptionValidationService.validateSubscriptionOnCreate(subscriptionBase);
            fail("WrongInitialCursorsException expected");
        } catch (final WrongInitialCursorsException e) {
            assertThat(e.getMessage(),
                    equalTo("initial_cursors should contain cursors for all partitions of subscription"));
        }
    }

    @Test
    public void whenCursorForWrongPartitionThenException() {
        subscriptionBase.setInitialCursors(ImmutableList.of(
                new SubscriptionCursorWithoutToken(ET1, P0, ""),
                new SubscriptionCursorWithoutToken(ET2, P0, ""),
                new SubscriptionCursorWithoutToken(ET3, P0, ""),
                new SubscriptionCursorWithoutToken("wrongET", P0, "")
        ));
        try {
            subscriptionValidationService.validateSubscriptionOnCreate(subscriptionBase);
            fail("WrongInitialCursorsException expected");
        } catch (final WrongInitialCursorsException e) {
            assertThat(e.getMessage(),
                    equalTo("initial_cursors should contain cursors only for partitions of this subscription"));
        }
    }

    @Test
    public void whenMoreThanOneCursorPerPartitionThenException() {
        subscriptionBase.setInitialCursors(ImmutableList.of(
                new SubscriptionCursorWithoutToken(ET1, P0, ""),
                new SubscriptionCursorWithoutToken(ET2, P0, ""),
                new SubscriptionCursorWithoutToken(ET3, P0, "a"),
                new SubscriptionCursorWithoutToken(ET3, P0, "b")
        ));
        try {
            subscriptionValidationService.validateSubscriptionOnCreate(subscriptionBase);
            fail("WrongInitialCursorsException expected");
        } catch (final WrongInitialCursorsException e) {
            assertThat(e.getMessage(),
                    equalTo("there should be no more than 1 cursor for each partition in initial_cursors"));
        }
    }

    @Test(expected = WrongInitialCursorsException.class)
    public void whenInvalidCursorThenException() {
        subscriptionBase.setInitialCursors(ImmutableList.of(
                new SubscriptionCursorWithoutToken(ET1, P0, ""),
                new SubscriptionCursorWithoutToken(ET2, P0, ""),
                new SubscriptionCursorWithoutToken(ET3, P0, "")
        ));
        final NakadiCursor cursor = mockCursorWithTimeline();
        when(cursorConverter.convert((SubscriptionCursorWithoutToken) any())).thenReturn(cursor);
        doThrow(new InvalidCursorException(CursorError.INVALID_FORMAT, ET1))
                .when(topicRepository).validateReadCursors(any());
        subscriptionValidationService.validateSubscriptionOnCreate(subscriptionBase);
    }

    @Test(expected = RepositoryProblemException.class)
    public void whenServiceUnavailableThenException() {
        subscriptionBase.setInitialCursors(ImmutableList.of(
                new SubscriptionCursorWithoutToken(ET1, P0, ""),
                new SubscriptionCursorWithoutToken(ET2, P0, ""),
                new SubscriptionCursorWithoutToken(ET3, P0, "")
        ));
        final NakadiCursor cursor = mockCursorWithTimeline();
        when(cursorConverter.convert((SubscriptionCursorWithoutToken) any())).thenReturn(cursor);
        doThrow(new ServiceTemporarilyUnavailableException("")).when(topicRepository).validateReadCursors(any());
        subscriptionValidationService.validateSubscriptionOnCreate(subscriptionBase);
    }

    private static NakadiCursor mockCursorWithTimeline() {
        final Timeline timeline = mock(Timeline.class);
        when(timeline.isDeleted()).thenReturn(false);
        final NakadiCursor cursor = mock(NakadiCursor.class);
        when(cursor.getTimeline()).thenReturn(timeline);
        return cursor;
    }

    private static String topicForET(final String etName) {
        return "topic_" + etName;
    }

}<|MERGE_RESOLUTION|>--- conflicted
+++ resolved
@@ -99,20 +99,15 @@
             when(timelineService.getActiveTimeline(eq(et.getName()))).thenReturn(timeline);
         }
         when(timelineService.getTopicRepository((Timeline) any())).thenReturn(topicRepository);
-<<<<<<< HEAD
 
         when(applicationService.exists(eq(OWNING_APP_WRONG))).thenReturn(false);
         when(applicationService.exists(eq(OWNING_APP_CORRECT))).thenReturn(true);
 
-        subscriptionValidationService = new SubscriptionValidationService(timelineService, nakadiSettings,
-                cursorConverter, authorizationValidator, etCache, featureToggleService, applicationService);
-=======
-        when(timelineService.getTopicRepository((EventType) any())).thenReturn(topicRepository);
         cursorConverter = mock(CursorConverter.class);
         final ResourceValidationHelperService validationHelperService = new ResourceValidationHelperService();
         subscriptionValidationService = new SubscriptionValidationService(timelineService, nakadiSettings,
-                cursorConverter, authorizationValidator, etCache, validationHelperService);
->>>>>>> 298b3f27
+                cursorConverter, authorizationValidator, etCache, featureToggleService, applicationService,
+                validationHelperService);
 
         subscriptionBase = new SubscriptionBase();
         subscriptionBase.setEventTypes(ImmutableSet.of(ET1, ET2, ET3));
