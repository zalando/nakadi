--- conflicted
+++ resolved
@@ -5,10 +5,11 @@
 import org.json.JSONObject;
 import org.junit.Test;
 import org.mockito.Mockito;
+import org.zalando.nakadi.domain.BatchItem;
 import org.zalando.nakadi.domain.EventType;
 import org.zalando.nakadi.domain.NakadiMetadata;
 import org.zalando.nakadi.exceptions.Try;
-import org.zalando.nakadi.exceptions.runtime.InvalidPartitionKeyFieldsException;
+//import org.zalando.nakadi.exceptions.runtime.InvalidPartitionKeyFieldsException;
 import org.zalando.nakadi.exceptions.runtime.PartitioningException;
 
 import java.io.BufferedReader;
@@ -32,6 +33,7 @@
 import static java.util.stream.Collectors.toList;
 import static java.util.stream.Stream.generate;
 import static org.apache.commons.lang3.RandomStringUtils.randomAlphabetic;
+
 import static org.hamcrest.Matchers.equalTo;
 import static org.hamcrest.Matchers.isIn;
 import static org.hamcrest.Matchers.lessThan;
@@ -40,17 +42,14 @@
 import static org.junit.Assert.assertThat;
 import static org.mockito.ArgumentMatchers.anyInt;
 import static org.mockito.ArgumentMatchers.anyString;
-<<<<<<< HEAD
 import static org.mockito.ArgumentMatchers.eq;
-=======
->>>>>>> 08359383
 import static org.mockito.Mockito.mock;
 import static org.mockito.Mockito.times;
 import static org.mockito.Mockito.verify;
 import static org.mockito.Mockito.when;
-import static org.zalando.nakadi.partitioning.PartitionStrategy.HASH_STRATEGY;
-import static org.zalando.nakadi.utils.TestUtils.loadEventType;
-import static org.zalando.nakadi.utils.TestUtils.readFile;
+//import static org.zalando.nakadi.partitioning.PartitionStrategy.HASH_STRATEGY;
+//import static org.zalando.nakadi.utils.TestUtils.loadEventType;
+//import static org.zalando.nakadi.utils.TestUtils.readFile;
 import static org.zalando.nakadi.utils.TestUtils.resourceAsString;
 
 public class HashPartitionStrategyTest {
@@ -66,7 +65,6 @@
     private final HashPartitionStrategyCrutch hashPartitioningCrutch;
     private final HashPartitionStrategy strategy;
     private final EventType simpleEventType;
-    private final HashPartitionStrategyCrutch hashPartitioningCrutch;
     private final ArrayList<List<JSONObject>> partitions = createEmptyPartitions(PARTITIONS.length);
 
     public HashPartitionStrategyTest() {
@@ -127,6 +125,7 @@
         return calculateVarianceOfUniformDistribution(eventDistribution);
     }
 
+    // TODO: move to a different class
     @Test
     public void canHandleComplexKeys() throws Exception {
         final JSONObject event = new JSONObject(resourceAsString("../complex-event.json", this.getClass()));
@@ -134,16 +133,15 @@
         final EventType eventType = new EventType();
         eventType.setPartitionKeyFields(asList("sku", "brand", "category_id", "details.detail_a.detail_a_a"));
 
-        final List<String> keys = strategy.extractEventKeys(eventType, event);
-        final String partition = strategy.calculatePartition(null, keys, asList(PARTITIONS));
-
+        //final List<String> keys = strategy.extractEventKeys(eventType, event);
+        final BatchItem item = mock(BatchItem.class);
+        when(item.getPartitionKeys()).thenReturn(List.of("a", "b", "c", "d"));
+
+        final String partition = strategy.calculatePartition(item, asList(PARTITIONS));
         assertThat(partition, isIn(PARTITIONS));
     }
 
     @Test
-<<<<<<< HEAD
-    public void canExtractPartitionKeys() throws Exception {
-=======
     public void whenStringHashCodeIsIntMinThenItWorks() throws Exception {
         final var partitionKeys = List.of("sku=ABC-123");
         final String[] partitions = new String[]{"0", "1", "2"};
@@ -152,21 +150,23 @@
         final HashPartitionStrategy strategy = new HashPartitionStrategy(hashPartitioningCrutch, stringHash);
         when(stringHash.hashCode(anyString())).thenReturn(Integer.MIN_VALUE);
 
-        final String partition = strategy.calculatePartition(partitionKeys, asList(partitions));
+        final BatchItem item = mock(BatchItem.class);
+        when(item.getPartitionKeys()).thenReturn(partitionKeys);
+
+        final String partition = strategy.calculatePartition(item, asList(partitions));
         assertEquals("2", partition);
     }
 
-    @Test
-    public void whenValidateWithHashPartitionStrategyAndDataChangeEventLookupIntoDataField() throws Exception {
->>>>>>> 08359383
-        final EventType eventType = loadEventType(
-                "org/zalando/nakadi/domain/event-type.with.partition-key-fields.json");
-        eventType.setPartitionStrategy(HASH_STRATEGY);
-
-        final JSONObject event = new JSONObject(readFile("sample-data-event.json"));
-        assertThat(strategy.extractEventKeys(eventType, event),
-                equalTo(ImmutableList.of("A1", "Super Shirt")));
-    }
+    // @Test
+    // public void whenValidateWithHashPartitionStrategyAndDataChangeEventLookupIntoDataField() throws Exception {
+    //     final EventType eventType = loadEventType(
+    //             "org/zalando/nakadi/domain/event-type.with.partition-key-fields.json");
+    //     eventType.setPartitionStrategy(HASH_STRATEGY);
+
+    //     final JSONObject event = new JSONObject(readFile("sample-data-event.json"));
+    //     assertThat(strategy.extractEventKeys(eventType, event),
+    //             equalTo(ImmutableList.of("A1", "Super Shirt")));
+    // }
 
     @Test
     public void usesProvidedStringHash() {
@@ -183,7 +183,11 @@
                                  ImmutableList.of("key2"),
                                  ImmutableList.of("key1", "key2"))
                 .stream()
-                .map(keys -> mockedHashStrategy.calculatePartition(null, keys, partitionNames))
+                .map(keys -> {
+                            final BatchItem item = mock(BatchItem.class);
+                            when(item.getPartitionKeys()).thenReturn(keys);
+                            return mockedHashStrategy.calculatePartition(item, partitionNames);
+                        })
                 .collect(Collectors.toList()),
 
                 equalTo(ImmutableList.of("1", "1", "2")));
@@ -192,22 +196,22 @@
         verify(hashMock, times(2)).hashCode(eq("key2"));
     }
 
-    @Test(expected = PartitioningException.class)
-    public void whenPartitionKeyFieldsAreMissingThenItThrows() {
-        final var event = new JSONObject();
-        final var eventType = new EventType();
-
-        strategy.calculatePartition(eventType, event, Collections.emptyList());
-    }
-
-    @Test(expected = InvalidPartitionKeyFieldsException.class)
-    public void whenPayloadIsMissingPartitionKeysThenItThrows() {
-        final var event = new JSONObject();
-        final var eventType = new EventType();
-        eventType.setPartitionKeyFields(List.of("body.sku"));
-
-        strategy.calculatePartition(eventType, event, Collections.emptyList());
-    }
+    // @Test(expected = PartitioningException.class)
+    // public void whenPartitionKeyFieldsAreMissingThenItThrows() {
+    //     final var event = new JSONObject();
+    //     final var eventType = new EventType();
+
+    //     strategy.calculatePartition(event, Collections.emptyList());
+    // }
+
+    // @Test(expected = InvalidPartitionKeyFieldsException.class)
+    // public void whenPayloadIsMissingPartitionKeysThenItThrows() {
+    //     final var event = new JSONObject();
+    //     final var eventType = new EventType();
+    //     eventType.setPartitionKeyFields(List.of("body.sku"));
+
+    //     strategy.calculatePartition(eventType, event, Collections.emptyList());
+    // }
 
     private double calculateVarianceOfUniformDistribution(final double[] samples) {
         final double xSum = stream(samples).sum();
@@ -278,8 +282,10 @@
         final List<String> partitionNames = asList(PARTITIONS);
         events.stream()
                 .map(Try.<JSONObject, Void>wrap(event -> {
-                    final List<String> keys = strategy.extractEventKeys(eventType, event);
-                    final String partition = strategy.calculatePartition(null, keys, partitionNames);
+                                    final BatchItem item = mock(BatchItem.class);
+                                    //final List<String> keys = strategy.extractEventKeys(eventType, event);
+                                    /// set keys
+                    final String partition = strategy.calculatePartition(item, partitionNames);
                     final int partitionNo = parseInt(partition);
                     partitions.get(partitionNo).add(event);
                     return null;
