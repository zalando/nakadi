package org.zalando.nakadi.partitioning;

import com.google.common.collect.ImmutableList;
import org.json.JSONObject;
import org.junit.Test;
import org.mockito.Mockito;
import org.zalando.nakadi.domain.NakadiMetadata;
import org.zalando.nakadi.exceptions.runtime.PartitioningException;

import java.util.List;

import static org.hamcrest.MatcherAssert.assertThat;
import static org.hamcrest.Matchers.equalTo;

public class UserDefinedPartitionStrategyTest {

    private static final UserDefinedPartitionStrategy STRATEGY = new UserDefinedPartitionStrategy();
    private static final List<String> PARTITIONS = ImmutableList.of("0", "1", "2");

    @Test
<<<<<<< HEAD
    public void whenCorrectPartitionThenOk() throws PartitioningException {
        final JSONObject event = new JSONObject("{\"metadata\":{\"partition\":\"b\"}}");
        final String partition = STRATEGY.calculatePartition(event, null, PARTITIONS);
        assertThat(partition, equalTo("b"));
    }

    @Test(expected = PartitioningException.class)
    public void whenIncorrectJsonThenPartitioningException() throws PartitioningException {
        final JSONObject event = new JSONObject("{\"metadata\":{\"partition_id\":\"b\"}}");
        STRATEGY.calculatePartition(event, null, PARTITIONS);
=======
    public void whenCorrectPartitionThenOk() {
        final JSONObject event = new JSONObject("{\"metadata\":{\"partition\":\"1\"}}");
        assertThat(STRATEGY.calculatePartition(null, event, PARTITIONS), equalTo(PARTITIONS.get(1)));

        final var metadata = Mockito.mock(NakadiMetadata.class);
        Mockito.when(metadata.getPartition()).thenReturn("1");
        assertThat(STRATEGY.calculatePartition(metadata, PARTITIONS), equalTo(PARTITIONS.get(1)));
    }

    @Test(expected = PartitioningException.class)
    public void whenIncorrectPartitionInMetadataThenPartitioningException() throws PartitioningException {
        STRATEGY.calculatePartition("", PARTITIONS);
>>>>>>> 08359383
    }

    @Test(expected = PartitioningException.class)
    public void whenUnknownPartitionThenPartitioningException() throws PartitioningException {
<<<<<<< HEAD
        final JSONObject event = new JSONObject("{\"metadata\":{\"partition\":\"z\"}}");
        STRATEGY.calculatePartition(event, null, PARTITIONS);
=======
        STRATEGY.calculatePartition("4", PARTITIONS);
>>>>>>> 08359383
    }
}<|MERGE_RESOLUTION|>--- conflicted
+++ resolved
@@ -4,6 +4,7 @@
 import org.json.JSONObject;
 import org.junit.Test;
 import org.mockito.Mockito;
+import org.zalando.nakadi.domain.BatchItem;
 import org.zalando.nakadi.domain.NakadiMetadata;
 import org.zalando.nakadi.exceptions.runtime.PartitioningException;
 
@@ -18,21 +19,12 @@
     private static final List<String> PARTITIONS = ImmutableList.of("0", "1", "2");
 
     @Test
-<<<<<<< HEAD
-    public void whenCorrectPartitionThenOk() throws PartitioningException {
-        final JSONObject event = new JSONObject("{\"metadata\":{\"partition\":\"b\"}}");
-        final String partition = STRATEGY.calculatePartition(event, null, PARTITIONS);
-        assertThat(partition, equalTo("b"));
-    }
-
-    @Test(expected = PartitioningException.class)
-    public void whenIncorrectJsonThenPartitioningException() throws PartitioningException {
-        final JSONObject event = new JSONObject("{\"metadata\":{\"partition_id\":\"b\"}}");
-        STRATEGY.calculatePartition(event, null, PARTITIONS);
-=======
     public void whenCorrectPartitionThenOk() {
         final JSONObject event = new JSONObject("{\"metadata\":{\"partition\":\"1\"}}");
-        assertThat(STRATEGY.calculatePartition(null, event, PARTITIONS), equalTo(PARTITIONS.get(1)));
+
+        final BatchItem item = Mockito.mock(BatchItem.class);
+        Mockito.when(item.getEvent()).thenReturn(event);
+        assertThat(STRATEGY.calculatePartition(item, PARTITIONS), equalTo(PARTITIONS.get(1)));
 
         final var metadata = Mockito.mock(NakadiMetadata.class);
         Mockito.when(metadata.getPartition()).thenReturn("1");
@@ -41,17 +33,11 @@
 
     @Test(expected = PartitioningException.class)
     public void whenIncorrectPartitionInMetadataThenPartitioningException() throws PartitioningException {
-        STRATEGY.calculatePartition("", PARTITIONS);
->>>>>>> 08359383
+        STRATEGY.resolvePartition("", PARTITIONS);
     }
 
     @Test(expected = PartitioningException.class)
     public void whenUnknownPartitionThenPartitioningException() throws PartitioningException {
-<<<<<<< HEAD
-        final JSONObject event = new JSONObject("{\"metadata\":{\"partition\":\"z\"}}");
-        STRATEGY.calculatePartition(event, null, PARTITIONS);
-=======
-        STRATEGY.calculatePartition("4", PARTITIONS);
->>>>>>> 08359383
+        STRATEGY.resolvePartition("4", PARTITIONS);
     }
 }