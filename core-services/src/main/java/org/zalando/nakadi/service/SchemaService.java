package org.zalando.nakadi.service;

import com.google.common.cache.CacheBuilder;
import com.google.common.cache.CacheLoader;
import com.google.common.cache.LoadingCache;
import com.google.common.util.concurrent.UncheckedExecutionException;
import org.apache.avro.AvroRuntimeException;
import org.apache.avro.Schema.Parser;
import org.everit.json.schema.Schema;
import org.everit.json.schema.SchemaException;
import org.everit.json.schema.loader.SchemaClient;
import org.everit.json.schema.loader.SchemaLoader;
import org.json.JSONException;
import org.json.JSONObject;
import org.slf4j.Logger;
import org.slf4j.LoggerFactory;
import org.springframework.beans.factory.annotation.Autowired;
import org.springframework.stereotype.Component;
import org.zalando.nakadi.cache.EventTypeCache;
import org.zalando.nakadi.config.NakadiSettings;
import org.zalando.nakadi.domain.CompatibilityMode;
import org.zalando.nakadi.domain.EventCategory;
import org.zalando.nakadi.domain.EventType;
import org.zalando.nakadi.domain.EventTypeBase;
import org.zalando.nakadi.domain.EventTypeSchema;
import org.zalando.nakadi.domain.EventTypeSchemaBase;
import org.zalando.nakadi.domain.PaginationWrapper;
import org.zalando.nakadi.domain.StrictJsonParser;
import org.zalando.nakadi.exceptions.runtime.EventTypeUnavailableException;
import org.zalando.nakadi.exceptions.runtime.InvalidEventTypeException;
import org.zalando.nakadi.exceptions.runtime.InvalidLimitException;
import org.zalando.nakadi.exceptions.runtime.InvalidVersionNumberException;
import org.zalando.nakadi.exceptions.runtime.NoSuchSchemaException;
import org.zalando.nakadi.exceptions.runtime.SchemaValidationException;
import org.zalando.nakadi.exceptions.runtime.ServiceTemporarilyUnavailableException;
import org.zalando.nakadi.repository.db.EventTypeRepository;
import org.zalando.nakadi.repository.db.SchemaRepository;
import org.zalando.nakadi.service.timeline.TimelineSync;
import org.zalando.nakadi.util.AvroUtils;
import org.zalando.nakadi.validation.JsonSchemaEnrichment;
import org.zalando.nakadi.validation.SchemaIncompatibility;

import java.io.Closeable;
import java.io.IOException;
import java.io.InputStream;
import java.util.List;
import java.util.Map;
import java.util.Objects;
import java.util.Optional;
import java.util.concurrent.ConcurrentHashMap;
import java.util.concurrent.ExecutionException;
import java.util.concurrent.TimeoutException;
import java.util.stream.Collectors;

@Component
public class SchemaService implements SchemaProviderService {

    private static final Logger LOG = LoggerFactory.getLogger(SchemaService.class);

    private final SchemaRepository schemaRepository;
    private final PaginationService paginationService;
    private final JsonSchemaEnrichment jsonSchemaEnrichment;
    private final SchemaEvolutionService schemaEvolutionService;
    private final EventTypeRepository eventTypeRepository;
    private final EventTypeCache eventTypeCache;
    private final TimelineSync timelineSync;
    private final NakadiSettings nakadiSettings;
    private final LoadingCache<SchemaId, EventTypeSchema> schemasCache;
    private final Map<SchemaId, org.apache.avro.Schema> avroSchemasCache;
    private final Map<NameSchema, String> schemaVersionCache;

    @Autowired
    public SchemaService(final SchemaRepository schemaRepository,
                         final PaginationService paginationService,
                         final JsonSchemaEnrichment jsonSchemaEnrichment,
                         final SchemaEvolutionService schemaEvolutionService,
                         final EventTypeRepository eventTypeRepository,
                         final EventTypeCache eventTypeCache,
                         final TimelineSync timelineSync,
                         final NakadiSettings nakadiSettings) {
        this.schemaRepository = schemaRepository;
        this.paginationService = paginationService;
        this.jsonSchemaEnrichment = jsonSchemaEnrichment;
        this.schemaEvolutionService = schemaEvolutionService;
        this.eventTypeRepository = eventTypeRepository;
        this.eventTypeCache = eventTypeCache;
        this.timelineSync = timelineSync;
        this.nakadiSettings = nakadiSettings;
        this.schemasCache = CacheBuilder.newBuilder()
                .build(new CacheLoader<>() {
                    @Override
                    public EventTypeSchema load(final SchemaId schemaId)
                            throws NoSuchSchemaException, InvalidVersionNumberException {
                        return schemaRepository.getSchemaVersion(schemaId.name, schemaId.version);
                    }
                });
        this.avroSchemasCache = new ConcurrentHashMap<>();
        this.schemaVersionCache = new ConcurrentHashMap<>();
    }

<<<<<<< HEAD
    public void addSchema(final EventType eventType, final EventTypeSchemaBase newSchema) {
        Closeable closeable = null;
        try {
            closeable = timelineSync.workWithEventType(eventType.getName(), nakadiSettings.getTimelineWaitTimeoutMs());
=======
    public Optional<EventType> addSchema(final EventType originalEventType, final EventTypeSchemaBase newSchema) {
        Closeable closeable = null;
        try {
            closeable = timelineSync.workWithEventType(originalEventType.getName(),
                    nakadiSettings.getTimelineWaitTimeoutMs());
>>>>>>> f04b6fe9

            final EventTypeBase updatedEventType = new EventTypeBase(eventType);
            updatedEventType.setSchema(newSchema);

<<<<<<< HEAD
            final EventType evolvedEventType = getValidEvolvedEventType(eventType, updatedEventType);
            eventTypeRepository.update(evolvedEventType);
            eventTypeCache.invalidate(eventType.getName());

            if (!evolvedEventType.getSchema().getVersion().equals(eventType.getSchema().getVersion())) {
                nakadiKpiPublisher.publish(() -> new EventTypeLogEvent()
                        .setEventType(eventType.getName())
                        .setStatus("updated")
                        .setCategory(eventType.getCategory().name())
                        .setAuthz(eventType.getAuthorization() == null ? "disabled" : "enabled")
                        .setCompatibilityMode(eventType.getCompatibilityMode().name()));

                nakadiAuditLogPublisher.publish(Optional.of(eventType), Optional.of(evolvedEventType),
                        NakadiAuditLogPublisher.ResourceType.EVENT_TYPE, NakadiAuditLogPublisher.ActionType.UPDATED,
                        eventType.getName());
=======
            final EventType eventType = getValidEvolvedEventType(originalEventType, updatedEventType);
            // The version of the schema of the evolved event type will be different if there is a change,
            // and the schema got evolved, otherwise the version of schema remains the same.
            if (!eventType.getSchema().getVersion().equals(originalEventType.getSchema().getVersion())) {
                eventTypeRepository.update(eventType);
                eventTypeCache.invalidate(eventType.getName());
                return Optional.of(eventType);
>>>>>>> f04b6fe9
            }
            return Optional.empty();
        } catch (final InterruptedException e) {
            Thread.currentThread().interrupt();
<<<<<<< HEAD
            throw new EventTypeUnavailableException("Event type " + eventType.getName()
                    + " is currently in maintenance, please repeat request");
        } catch (final TimeoutException e) {
            throw new EventTypeUnavailableException("Event type " + eventType.getName()
=======
            throw new EventTypeUnavailableException("Event type " + originalEventType.getName()
                    + " is currently in maintenance, please repeat request");
        } catch (final TimeoutException e) {
            throw new EventTypeUnavailableException("Event type " + originalEventType.getName()
>>>>>>> f04b6fe9
                    + " is currently in maintenance, please repeat request");
        } finally {
            try {
                if (closeable != null) {
                    closeable.close();
                }
            } catch (final IOException e) {
                LOG.error("Exception occurred when releasing usage of event-type", e);
            }
        }
    }

    public EventType getValidEvolvedEventType(final EventType originalEventType, final EventTypeBase updatedEventType) {
        validateSchema(updatedEventType);
        return schemaEvolutionService.evolve(originalEventType, updatedEventType);
    }

    public PaginationWrapper getSchemas(final String name, final int offset, final int limit)
            throws InvalidLimitException {
        if (limit < 1 || limit > 1000) {
            throw new InvalidLimitException("'limit' parameter sholud have value between 1 and 1000");
        }

        if (offset < 0) {
            throw new InvalidLimitException("'offset' parameter can't be lower than 0");
        }

        return paginationService
                .paginate(offset, limit, String.format("/event-types/%s/schemas", name),
                        (o, l) -> schemaRepository.getSchemas(name, o, l),
                        () -> schemaRepository.getSchemasCount(name));
    }

    public EventTypeSchema getSchemaVersion(final String name, final String version)
            throws NoSuchSchemaException, InvalidVersionNumberException {
        try {
            return schemasCache.get(new SchemaId(name, version));
        } catch (final UncheckedExecutionException e) {
            final Throwable cause = e.getCause();
            if (cause instanceof NoSuchSchemaException) {
                throw (NoSuchSchemaException) cause;
            }
            if (cause instanceof InvalidVersionNumberException) {
                throw (InvalidVersionNumberException) cause;
            }

            throw new ServiceTemporarilyUnavailableException("Failed to access schemas cache", cause);
        } catch (final ExecutionException e) {
            throw new ServiceTemporarilyUnavailableException("Failed to access schemas cache", e.getCause());
        }
    }

    public Optional<EventTypeSchema> getLatestSchemaByType(final String name, final EventTypeSchema.Type schemaType) {
        return schemaRepository.getLatestSchemaByType(name, schemaType);
    }

    public void validateSchema(final EventTypeBase eventType) throws SchemaValidationException {
        try {
            final String eventTypeSchema = eventType.getSchema().getSchema();


            final EventTypeSchemaBase.Type schemaType = eventType.getSchema().getType();
            if (schemaType.equals(EventTypeSchemaBase.Type.JSON_SCHEMA)) {
                isStrictlyValidJson(eventTypeSchema);
                validateJsonTypeSchema(eventType, eventTypeSchema);
            } else if (schemaType.equals(EventTypeSchemaBase.Type.AVRO_SCHEMA)) {
                validateAvroTypeSchema(eventTypeSchema);
            } else {
                throw new IllegalArgumentException("undefined schema type");
            }

        } catch (final com.google.re2j.PatternSyntaxException e) {
            throw new SchemaValidationException("invalid regex pattern in the schema: "
                    + e.getDescription() + " \"" + e.getPattern() + "\"");
        } catch (final JSONException e) {
            throw new SchemaValidationException("schema must be a valid json");
        } catch (final SchemaException e) {
            throw new SchemaValidationException("schema must be a valid json-schema");
        }
    }

    private void validateAvroTypeSchema(final String eventTypeSchema) {
        try {
            AvroUtils.getParsedSchema(eventTypeSchema);
        } catch (AvroRuntimeException e) {
            throw new SchemaValidationException("failed to parse avro schema " + e.getMessage());
        }
    }

    private void validateJsonTypeSchema(final EventTypeBase eventType, final String eventTypeSchema) {
        final JSONObject schemaAsJson = new JSONObject(eventTypeSchema);

        if (schemaAsJson.has("type") && !Objects.equals("object", schemaAsJson.getString("type"))) {
            throw new SchemaValidationException("\"type\" of root element in schema can only be \"object\"");
        }

        final Schema schema = SchemaLoader
                .builder()
                .httpClient(new BlockedHttpClient())
                .schemaJson(schemaAsJson)
                .build()
                .load()
                .build();

        if (eventType.getCategory() == EventCategory.BUSINESS && schema.definesProperty("#/metadata")) {
            throw new SchemaValidationException("\"metadata\" property is reserved");
        }

        final List<String> orderingInstanceIds = eventType.getOrderingInstanceIds();
        final List<String> orderingKeyFields = eventType.getOrderingKeyFields();
        if (!orderingInstanceIds.isEmpty() && orderingKeyFields.isEmpty()) {
            throw new SchemaValidationException(
                    "`ordering_instance_ids` field can not be defined without defining `ordering_key_fields`");
        }
        final JSONObject effectiveSchemaAsJson = jsonSchemaEnrichment.effectiveSchema(eventType, schemaAsJson);
        final Schema effectiveSchema = SchemaLoader.load(effectiveSchemaAsJson);
        validateFieldsInSchema("ordering_key_fields", orderingKeyFields, effectiveSchema);
        validateFieldsInSchema("ordering_instance_ids", orderingInstanceIds, effectiveSchema);

        if (eventType.getCompatibilityMode() == CompatibilityMode.COMPATIBLE) {
            validateJsonSchemaConstraints(schemaAsJson);
        }
    }

    private void validateJsonSchemaConstraints(final JSONObject schema) throws SchemaValidationException {
        final List<SchemaIncompatibility> incompatibilities = schemaEvolutionService.collectIncompatibilities(schema);

        if (!incompatibilities.isEmpty()) {
            final String errorMessage = incompatibilities.stream().map(Object::toString)
                    .collect(Collectors.joining(", "));
            throw new SchemaValidationException("Invalid schema: " + errorMessage);
        }
    }

    private void validateFieldsInSchema(final String fieldName, final List<String> fields, final Schema schema) {
        final List<String> absentFields = fields.stream()
                .filter(field -> !schema.definesProperty(convertToJSONPointer(field)))
                .collect(Collectors.toList());
        if (!absentFields.isEmpty()) {
            throw new SchemaValidationException(fieldName + " " + absentFields + " absent in schema");
        }
    }

    private String convertToJSONPointer(final String value) {
        return value.replaceAll("\\.", "/");
    }

    private class BlockedHttpClient implements SchemaClient {
        @Override
        public InputStream get(final String ref) throws SchemaValidationException {
            throw new SchemaValidationException("external url reference is not supported: " + ref);
        }
    }

    public static void isStrictlyValidJson(final String jsonInString) throws InvalidEventTypeException {
        try {
            StrictJsonParser.parse(jsonInString, false);
        } catch (final RuntimeException jpe) {
            throw new SchemaValidationException("schema must be a valid json: " + jpe.getMessage());
        }
    }

    public org.apache.avro.Schema getAvroSchema(final String name,
                                                final String version) {
        final SchemaId schemaId = new SchemaId(name, version);
        return avroSchemasCache.computeIfAbsent(schemaId, (key) -> {
            final EventTypeSchema eventTypeSchema = getSchemaVersion(name, version);
            if (eventTypeSchema.getType() != EventTypeSchemaBase.Type.AVRO_SCHEMA) {
                throw new IllegalStateException(String.format(
                        "event schema type is not known: `%s`", eventTypeSchema.getType()));
            }

            return new Parser().parse(eventTypeSchema.getSchema());
        });
    }

    @Override
    public String getAvroSchemaVersion(final String name, final org.apache.avro.Schema schema)
            throws NoSuchSchemaException {
        final NameSchema key = new NameSchema(name, schema);
        return schemaVersionCache.computeIfAbsent(key, (nameSchema) ->
                // assuming there will be no more than 100 schemas for the event type
                schemaRepository.getSchemas(name, 0, 100).stream()
                        .filter(ets -> ets.getType() == EventTypeSchemaBase.Type.AVRO_SCHEMA)
                        .filter(ets -> new Parser().parse(ets.getSchema()).equals(schema))
                        .map(EventTypeSchema::getVersion)
                        .findFirst()
                        .orElseThrow(() -> new NoSuchSchemaException(
                                String.format("schema is not found for %s", name)))
        );
    }

    private class SchemaId {
        private final String name;
        private final String version;

        SchemaId(final String name, final String version) {
            this.name = name;
            this.version = version;
        }

        @Override
        public boolean equals(final Object o) {
            final SchemaId that = (SchemaId) o;
            return Objects.equals(name, that.name) &&
                    Objects.equals(version, that.version);
        }

        @Override
        public int hashCode() {
            return Objects.hash(name, version);
        }
    }

    private class NameSchema {
        private final String name;
        private final org.apache.avro.Schema schema;

        NameSchema(final String name, final org.apache.avro.Schema schema) {
            this.name = name;
            this.schema = schema;
        }

        @Override
        public boolean equals(final Object o) {
            final NameSchema that = (NameSchema) o;
            return Objects.equals(name, that.name) &&
                    Objects.equals(schema, that.schema);
        }

        @Override
        public int hashCode() {
            return Objects.hash(name, schema);
        }
    }

}<|MERGE_RESOLUTION|>--- conflicted
+++ resolved
@@ -98,39 +98,15 @@
         this.schemaVersionCache = new ConcurrentHashMap<>();
     }
 
-<<<<<<< HEAD
-    public void addSchema(final EventType eventType, final EventTypeSchemaBase newSchema) {
-        Closeable closeable = null;
-        try {
-            closeable = timelineSync.workWithEventType(eventType.getName(), nakadiSettings.getTimelineWaitTimeoutMs());
-=======
     public Optional<EventType> addSchema(final EventType originalEventType, final EventTypeSchemaBase newSchema) {
         Closeable closeable = null;
         try {
             closeable = timelineSync.workWithEventType(originalEventType.getName(),
                     nakadiSettings.getTimelineWaitTimeoutMs());
->>>>>>> f04b6fe9
-
-            final EventTypeBase updatedEventType = new EventTypeBase(eventType);
+
+            final EventTypeBase updatedEventType = new EventTypeBase(originalEventType);
             updatedEventType.setSchema(newSchema);
 
-<<<<<<< HEAD
-            final EventType evolvedEventType = getValidEvolvedEventType(eventType, updatedEventType);
-            eventTypeRepository.update(evolvedEventType);
-            eventTypeCache.invalidate(eventType.getName());
-
-            if (!evolvedEventType.getSchema().getVersion().equals(eventType.getSchema().getVersion())) {
-                nakadiKpiPublisher.publish(() -> new EventTypeLogEvent()
-                        .setEventType(eventType.getName())
-                        .setStatus("updated")
-                        .setCategory(eventType.getCategory().name())
-                        .setAuthz(eventType.getAuthorization() == null ? "disabled" : "enabled")
-                        .setCompatibilityMode(eventType.getCompatibilityMode().name()));
-
-                nakadiAuditLogPublisher.publish(Optional.of(eventType), Optional.of(evolvedEventType),
-                        NakadiAuditLogPublisher.ResourceType.EVENT_TYPE, NakadiAuditLogPublisher.ActionType.UPDATED,
-                        eventType.getName());
-=======
             final EventType eventType = getValidEvolvedEventType(originalEventType, updatedEventType);
             // The version of the schema of the evolved event type will be different if there is a change,
             // and the schema got evolved, otherwise the version of schema remains the same.
@@ -138,22 +114,14 @@
                 eventTypeRepository.update(eventType);
                 eventTypeCache.invalidate(eventType.getName());
                 return Optional.of(eventType);
->>>>>>> f04b6fe9
             }
             return Optional.empty();
         } catch (final InterruptedException e) {
             Thread.currentThread().interrupt();
-<<<<<<< HEAD
-            throw new EventTypeUnavailableException("Event type " + eventType.getName()
-                    + " is currently in maintenance, please repeat request");
-        } catch (final TimeoutException e) {
-            throw new EventTypeUnavailableException("Event type " + eventType.getName()
-=======
             throw new EventTypeUnavailableException("Event type " + originalEventType.getName()
                     + " is currently in maintenance, please repeat request");
         } catch (final TimeoutException e) {
             throw new EventTypeUnavailableException("Event type " + originalEventType.getName()
->>>>>>> f04b6fe9
                     + " is currently in maintenance, please repeat request");
         } finally {
             try {
