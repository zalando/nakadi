package org.zalando.nakadi.service.publishing;

import org.apache.avro.Schema;
import org.apache.avro.generic.GenericDatumWriter;
import org.apache.avro.generic.GenericRecord;
import org.apache.avro.io.EncoderFactory;
import org.springframework.stereotype.Service;
import org.zalando.nakadi.domain.EnvelopeHolder;
import org.zalando.nakadi.domain.NakadiAvroMetadata;
import org.zalando.nakadi.domain.NakadiRecord;
import org.zalando.nakadi.service.AvroSchema;

<<<<<<< HEAD
import java.io.ByteArrayInputStream;
import java.io.ByteArrayOutputStream;
=======
>>>>>>> 9f52df9c
import java.io.IOException;
import java.io.OutputStream;
import java.nio.ByteBuffer;
import java.util.LinkedList;
import java.util.List;

@Service
public class NakadiRecordMapper {

    private final AvroSchema avroSchema;

    public NakadiRecordMapper(final AvroSchema avroSchema) {
        this.avroSchema = avroSchema;
    }

    public List<NakadiRecord> fromBytesBatch(final byte[] batch) throws IOException {
        final List<NakadiRecord> records = new LinkedList<>();
        final ByteBuffer tmp = ByteBuffer.wrap(batch);
        while (tmp.hasRemaining()) {
            final int recordStart = tmp.position();
            final byte metadataVersion = tmp.get();
            final int metadataLength = tmp.getInt();
            final byte[] metadata = new byte[metadataLength];
            tmp.get(metadata);

            final int payloadLength = tmp.getInt();
            final byte[] wholeRecord = new byte[1 + 4 + metadataLength + 4 + payloadLength];
            tmp.position(recordStart);
            tmp.get(wholeRecord);

            final Schema metadataSchema = avroSchema.getEventTypeSchema(
                    AvroSchema.METADATA_KEY, Byte.toString(metadataVersion));
            records.add(new NakadiRecord()
                    .setMetadata(new NakadiAvroMetadata(metadataVersion, metadataSchema, metadata))
                    .setData(wholeRecord));
        }

        return records;
    }

    public NakadiRecord fromAvroGenericRecord(final NakadiAvroMetadata metadata,
                                              final GenericRecord event) throws IOException {
        final byte[] data = EnvelopeHolder.produceBytes(
                metadata.getMetadataVersion(),
                metadata,
                (outputStream -> {
                    final GenericDatumWriter eventWriter = new GenericDatumWriter(event.getSchema());
                    eventWriter.write(event, EncoderFactory.get()
                            .directBinaryEncoder(outputStream, null));
                }));
        return new NakadiRecord()
<<<<<<< HEAD
                .setMetadata(new GenericRecordMetadata(metadata, metadataVersion))
                .setEventKey(null) // fixme remove it once event key implemented
=======
                .setMetadata(metadata)
                .setEventKey(null)
>>>>>>> 9f52df9c
                .setData(data)
                .setFormat(NakadiRecord.Format.AVRO.getFormat());
    }

}<|MERGE_RESOLUTION|>--- conflicted
+++ resolved
@@ -10,13 +10,7 @@
 import org.zalando.nakadi.domain.NakadiRecord;
 import org.zalando.nakadi.service.AvroSchema;
 
-<<<<<<< HEAD
-import java.io.ByteArrayInputStream;
-import java.io.ByteArrayOutputStream;
-=======
->>>>>>> 9f52df9c
 import java.io.IOException;
-import java.io.OutputStream;
 import java.nio.ByteBuffer;
 import java.util.LinkedList;
 import java.util.List;
@@ -66,13 +60,8 @@
                             .directBinaryEncoder(outputStream, null));
                 }));
         return new NakadiRecord()
-<<<<<<< HEAD
-                .setMetadata(new GenericRecordMetadata(metadata, metadataVersion))
+                .setMetadata(metadata)
                 .setEventKey(null) // fixme remove it once event key implemented
-=======
-                .setMetadata(metadata)
-                .setEventKey(null)
->>>>>>> 9f52df9c
                 .setData(data)
                 .setFormat(NakadiRecord.Format.AVRO.getFormat());
     }
