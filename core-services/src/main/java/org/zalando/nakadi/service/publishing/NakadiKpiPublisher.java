--- conflicted
+++ resolved
@@ -122,23 +122,11 @@
         final var eventType = this.eventTypeCache.getEventType(eventTypeName);
         final var partitions = timelineService.getTopicRepository(eventType)
                 .listPartitionNames(timelineService.getActiveTimeline(eventType).getTopic());
-<<<<<<< HEAD
-        final var metadata = new GenericRecordBuilder(metadataSchema)
-                .set("occurred_at", now)
-                .set("eid", uuidGenerator.randomUUID().toString())
-                .set("version", etSchemaVersion)
-                .build();
-=======
 
         final var metadata = new NakadiAvroMetadata(metadataSchemaVersion, metadataSchema);
         metadata.setOccurredAt(now);
         metadata.setEid(uuidGenerator.randomUUID().toString());
-        metadata.setFlowId(FlowIdUtils.peek());
-        metadata.setEventType(eventTypeName);
-        metadata.setReceivedAt(now);
         metadata.setSchemaVersion(etSchemaVersion);
-        metadata.setPartition(randomPartitionStrategy.calculatePartition(partitions));
->>>>>>> 9f52df9c
 
         return metadata;
     }
