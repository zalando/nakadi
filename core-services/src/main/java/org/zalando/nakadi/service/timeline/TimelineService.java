package org.zalando.nakadi.service.timeline;

import com.google.common.collect.ArrayListMultimap;
import com.google.common.collect.Multimap;
import org.slf4j.Logger;
import org.slf4j.LoggerFactory;
import org.springframework.beans.factory.annotation.Autowired;
import org.springframework.beans.factory.annotation.Value;
import org.springframework.stereotype.Service;
import org.springframework.transaction.TransactionException;
import org.springframework.transaction.support.TransactionTemplate;
import org.zalando.nakadi.cache.EventTypeCache;
import org.zalando.nakadi.config.NakadiSettings;
import org.zalando.nakadi.domain.CleanupPolicy;
import org.zalando.nakadi.domain.EventType;
import org.zalando.nakadi.domain.EventTypeBase;
import org.zalando.nakadi.domain.Feature;
import org.zalando.nakadi.domain.NakadiCursor;
import org.zalando.nakadi.domain.PartitionStatistics;
import org.zalando.nakadi.domain.ResourceImpl;
import org.zalando.nakadi.domain.Timeline;
import org.zalando.nakadi.domain.storage.Storage;
import org.zalando.nakadi.exceptions.runtime.AccessDeniedException;
import org.zalando.nakadi.exceptions.runtime.ConflictException;
import org.zalando.nakadi.exceptions.runtime.DbWriteOperationsBlockedException;
import org.zalando.nakadi.exceptions.runtime.DuplicatedTimelineException;
import org.zalando.nakadi.exceptions.runtime.InconsistentStateException;
import org.zalando.nakadi.exceptions.runtime.InternalNakadiException;
import org.zalando.nakadi.exceptions.runtime.InvalidCursorException;
import org.zalando.nakadi.exceptions.runtime.NakadiBaseException;
import org.zalando.nakadi.exceptions.runtime.NoSuchEventTypeException;
import org.zalando.nakadi.exceptions.runtime.NotFoundException;
import org.zalando.nakadi.exceptions.runtime.RepositoryProblemException;
import org.zalando.nakadi.exceptions.runtime.ServiceTemporarilyUnavailableException;
import org.zalando.nakadi.exceptions.runtime.TimelineException;
import org.zalando.nakadi.exceptions.runtime.TimelinesNotSupportedException;
import org.zalando.nakadi.exceptions.runtime.TopicConfigException;
import org.zalando.nakadi.exceptions.runtime.TopicCreationException;
import org.zalando.nakadi.exceptions.runtime.TopicDeletionException;
import org.zalando.nakadi.exceptions.runtime.TopicRepositoryException;
import org.zalando.nakadi.exceptions.runtime.UnableProcessException;
import org.zalando.nakadi.plugin.api.authz.AuthorizationService;
import org.zalando.nakadi.repository.EventConsumer;
import org.zalando.nakadi.repository.NakadiTopicConfig;
import org.zalando.nakadi.repository.TopicRepository;
import org.zalando.nakadi.repository.TopicRepositoryHolder;
import org.zalando.nakadi.repository.db.StorageDbRepository;
import org.zalando.nakadi.repository.db.TimelineDbRepository;
import org.zalando.nakadi.service.AdminService;
import org.zalando.nakadi.service.FeatureToggleService;
import org.zalando.nakadi.service.LocalSchemaRegistry;
import org.zalando.nakadi.service.NakadiCursorComparator;
import org.zalando.nakadi.service.SchemaProviderService;
import org.zalando.nakadi.service.StaticStorageWorkerFactory;

import javax.annotation.Nullable;
import java.util.Collections;
import java.util.Date;
import java.util.List;
import java.util.ListIterator;
import java.util.Optional;
import java.util.stream.Collectors;

@Service
public class TimelineService {

    private static final Logger LOG = LoggerFactory.getLogger(TimelineService.class);

    private final EventTypeCache eventTypeCache;
    private final StorageDbRepository storageDbRepository;
    private final TimelineSync timelineSync;
    private final NakadiSettings nakadiSettings;
    private final TimelineDbRepository timelineDbRepository;
    private final TopicRepositoryHolder topicRepositoryHolder;
    private final TransactionTemplate transactionTemplate;
    private final AdminService adminService;
    private final FeatureToggleService featureToggleService;
    private final String compactedStorageName;
    // one man said, it is fine to add 11th argument
    private final SchemaProviderService schemaService;
    private final LocalSchemaRegistry localSchemaRegistry;

    @Autowired
    public TimelineService(final EventTypeCache eventTypeCache,
                           final StorageDbRepository storageDbRepository,
                           final TimelineSync timelineSync,
                           final NakadiSettings nakadiSettings,
                           final TimelineDbRepository timelineDbRepository,
                           final TopicRepositoryHolder topicRepositoryHolder,
                           final TransactionTemplate transactionTemplate,
                           final AdminService adminService,
                           final FeatureToggleService featureToggleService,
                           @Value("${nakadi.timelines.storage.compacted}") final String compactedStorageName,
<<<<<<< HEAD
                           final AvroSchema avroSchema) {
=======
                           @Lazy final NakadiAuditLogPublisher auditLogPublisher,
                           final SchemaProviderService schemaService,
                           final LocalSchemaRegistry localSchemaRegistry) {
>>>>>>> 59ed211a
        this.eventTypeCache = eventTypeCache;
        this.storageDbRepository = storageDbRepository;
        this.timelineSync = timelineSync;
        this.nakadiSettings = nakadiSettings;
        this.timelineDbRepository = timelineDbRepository;
        this.topicRepositoryHolder = topicRepositoryHolder;
        this.transactionTemplate = transactionTemplate;
        this.adminService = adminService;
        this.featureToggleService = featureToggleService;
        this.compactedStorageName = compactedStorageName;
<<<<<<< HEAD
        this.avroSchema = avroSchema;
=======
        this.auditLogPublisher = auditLogPublisher;
        this.schemaService = schemaService;
        this.localSchemaRegistry = localSchemaRegistry;
>>>>>>> 59ed211a
    }

    public Timeline createTimeline(final String eventTypeName, final String storageId)
            throws AccessDeniedException, TimelineException, TopicRepositoryException, InconsistentStateException,
            RepositoryProblemException, DbWriteOperationsBlockedException {
        if (featureToggleService.isFeatureEnabled(Feature.DISABLE_DB_WRITE_OPERATIONS)) {
            throw new DbWriteOperationsBlockedException("Cannot create timeline: write operations on DB " +
                    "are blocked by feature flag.");
        }
        try {
            final EventType eventType = eventTypeCache.getEventType(eventTypeName);
            if (!adminService.isAdmin(AuthorizationService.Operation.WRITE)) {
                throw new AccessDeniedException(AuthorizationService.Operation.ADMIN, eventType.asResource());
            }
            if (eventType.getCleanupPolicy() == CleanupPolicy.COMPACT ||
                    eventType.getCleanupPolicy() == CleanupPolicy.COMPACT_AND_DELETE) {
                throw new TimelinesNotSupportedException("It is not possible to create a timeline " +
                        "for event type with 'compact' cleanup_policy");
            }

            final Storage storage = storageDbRepository.getStorage(storageId)
                    .orElseThrow(() -> new UnableProcessException("No storage with id: " + storageId));
            final Timeline activeTimeline = getActiveTimeline(eventType);
            final TopicRepository currentTopicRepo =
                    topicRepositoryHolder.getTopicRepository(activeTimeline.getStorage());
            final TopicRepository nextTopicRepo = topicRepositoryHolder.getTopicRepository(storage);
            final List<PartitionStatistics> partitionStatistics =
                    currentTopicRepo.loadTopicStatistics(Collections.singleton(activeTimeline));

            final NakadiTopicConfig nakadiTopicConfig = new NakadiTopicConfig(partitionStatistics.size(),
                    eventType.getCleanupPolicy(), Optional.ofNullable(eventType.getOptions().getRetentionTime()));
            final String newTopic = nextTopicRepo.createTopic(nakadiTopicConfig);
            final Timeline nextTimeline = Timeline.createTimeline(activeTimeline.getEventType(),
                    activeTimeline.getOrder() + 1, storage, newTopic, new Date());

            switchTimelines(activeTimeline, nextTimeline);

            return nextTimeline;
        } catch (final TopicCreationException | TopicConfigException | ServiceTemporarilyUnavailableException |
                       InternalNakadiException e) {
            throw new TimelineException("Internal service error", e);
        } catch (final NoSuchEventTypeException e) {
            throw new NotFoundException("EventType \"" + eventTypeName + "\" does not exist");
        }
    }

    public void updateTimeLineForRepartition(final EventType eventType, final int partitions)
            throws NakadiBaseException {
        for (final Timeline timeline : getActiveTimelinesOrdered(eventType.getName())) {
            getTopicRepository(eventType).repartition(timeline.getTopic(), partitions);
        }

        for (final Timeline timeline : getActiveTimelinesOrdered(eventType.getName())) {
            final Timeline.KafkaStoragePosition latestPosition = StaticStorageWorkerFactory.get(timeline)
                    .getLatestPosition(timeline);
            if (latestPosition == null) {
                continue;
            }
            while (partitions - latestPosition.getOffsets().size() > 0) {
                latestPosition.getOffsets().add(Long.valueOf(-1));
            }
            timelineDbRepository.updateTimelime(timeline);
        }
    }

    public Timeline createDefaultTimeline(final EventTypeBase eventType, final int partitionsCount)
            throws TopicCreationException,
            InconsistentStateException,
            RepositoryProblemException,
            DuplicatedTimelineException,
            TimelineException,
            DbWriteOperationsBlockedException {
        if (featureToggleService.isFeatureEnabled(Feature.DISABLE_DB_WRITE_OPERATIONS)) {
            throw new DbWriteOperationsBlockedException("Cannot create default timeline: write operations on DB " +
                    "are blocked by feature flag.");
        }

        Storage storage = storageDbRepository.getDefaultStorage()
                .orElseThrow(() -> new TopicCreationException("Default storage is not set"));

        final Optional<Long> retentionTime = Optional.ofNullable(eventType.getOptions().getRetentionTime());
        if (eventType.getCleanupPolicy() == CleanupPolicy.COMPACT ||
                eventType.getCleanupPolicy() == CleanupPolicy.COMPACT_AND_DELETE) {
            storage = storageDbRepository.getStorage(compactedStorageName).orElseThrow(() ->
                    new TopicCreationException("No storage defined for compacted topics"));
        }

        final NakadiTopicConfig nakadiTopicConfig = new NakadiTopicConfig(partitionsCount, eventType.getCleanupPolicy(),
                retentionTime);
        final TopicRepository repository = topicRepositoryHolder.getTopicRepository(storage);
        final String topic = repository.createTopic(nakadiTopicConfig);

        try {
            final Timeline timeline = Timeline.createTimeline(eventType.getName(), 1, storage, topic, new Date());
            timeline.setSwitchedAt(new Date());
            timelineDbRepository.createTimeline(timeline);
            return timeline;
        } catch (final InconsistentStateException | RepositoryProblemException | DuplicatedTimelineException e) {
            rollbackTopic(repository, topic);
            throw e;
        } catch (final Exception e) {
            rollbackTopic(repository, topic);
            throw new TimelineException("Failed to update event type cache, while creating timeline", e);
        }
    }

    public void rollbackTopic(final Timeline timeline) {
        final TopicRepository repo = topicRepositoryHolder.getTopicRepository(timeline.getStorage());
        repo.deleteTopic(timeline.getTopic());
    }

    private void rollbackTopic(final TopicRepository repository, final String topic) {
        try {
            repository.deleteTopic(topic);
        } catch (final TopicDeletionException ex) {
            LOG.error("Failed to delete topic while recovering from timeline creation failure", ex);
        }
    }

    /**
     * Returns list of ACTIVE timelines for event type.
     *
     * @param eventType
     * @return list of active timelines
     * @throws InternalNakadiException  everything can happen
     * @throws NoSuchEventTypeException No such event type
     */
    public List<Timeline> getActiveTimelinesOrdered(final String eventType)
            throws InternalNakadiException, NoSuchEventTypeException {
        final List<Timeline> timelines = eventTypeCache.getTimelinesOrdered(eventType);
        return timelines.stream()
                .filter(t -> t.getSwitchedAt() != null && !t.isDeleted())
                .collect(Collectors.toList());
    }

    public List<Timeline> getAllTimelinesOrdered(final String eventType)
            throws InternalNakadiException, NoSuchEventTypeException {
        return eventTypeCache.getTimelinesOrdered(eventType);
    }

    public Timeline getActiveTimeline(final String eventTypeName) throws TimelineException {
        try {
            final List<Timeline> timelines = eventTypeCache.getTimelinesOrdered(eventTypeName);
            final ListIterator<Timeline> rIterator = timelines.listIterator(timelines.size());
            while (rIterator.hasPrevious()) {
                final Timeline toCheck = rIterator.previous();
                if (toCheck.getSwitchedAt() != null) {
                    return toCheck;
                }
            }

            throw new TimelineException(String.format("No timelines for event type %s", eventTypeName));
        } catch (final InternalNakadiException e) {
            LOG.error("Failed to get timeline for event type {}", eventTypeName, e);
            throw new TimelineException("Failed to get timeline", e);
        }
    }

    public Timeline getActiveTimeline(final EventTypeBase eventType) throws TimelineException {
        return getActiveTimeline(eventType.getName());
    }

    public TopicRepository getTopicRepository(final Storage storage) {
        return topicRepositoryHolder.getTopicRepository(storage);
    }

    public TopicRepository getTopicRepository(final EventTypeBase eventType)
            throws TopicRepositoryException, TimelineException {
        final Timeline timeline = getActiveTimeline(eventType);
        return topicRepositoryHolder.getTopicRepository(timeline.getStorage());
    }

    public TopicRepository getTopicRepository(final Timeline timeline)
            throws TopicRepositoryException, TimelineException {
        return topicRepositoryHolder.getTopicRepository(timeline.getStorage());
    }

    public EventConsumer createEventConsumer(@Nullable final String clientId, final List<NakadiCursor> positions)
            throws InvalidCursorException {
        final MultiTimelineEventConsumer result = new MultiTimelineEventConsumer(
                clientId, this, timelineSync,
                new NakadiCursorComparator(eventTypeCache), schemaService, localSchemaRegistry);
        result.reassign(positions);
        return result;
    }

    public EventConsumer.ReassignableEventConsumer createEventConsumer(@Nullable final String clientId) {
        return new MultiTimelineEventConsumer(
                clientId, this, timelineSync,
                new NakadiCursorComparator(eventTypeCache), schemaService, localSchemaRegistry);
    }

    private void switchTimelines(final Timeline activeTimeline, final Timeline nextTimeline)
            throws InconsistentStateException, RepositoryProblemException, TimelineException, ConflictException {
        LOG.info("Switching timelines from {} to {}", activeTimeline, nextTimeline);
        try {
            timelineSync.startTimelineUpdate(activeTimeline.getEventType(), nakadiSettings.getTimelineWaitTimeoutMs());
        } catch (final InterruptedException ie) {
            Thread.currentThread().interrupt();
            throw new TimelineException("Failed to switch timeline for: " + activeTimeline.getEventType());
        } catch (final IllegalStateException ie) {
            throw new ConflictException("Timeline is already being created for: " + activeTimeline.getEventType(), ie);
        }

        try {
            transactionTemplate.execute(status -> {
                timelineDbRepository.createTimeline(nextTimeline);
                nextTimeline.setSwitchedAt(new Date());
                final Timeline.StoragePosition sp = topicRepositoryHolder.createStoragePosition(activeTimeline);
                activeTimeline.setLatestPosition(sp);
                scheduleTimelineCleanup(activeTimeline);
                timelineDbRepository.updateTimelime(activeTimeline);
                timelineDbRepository.updateTimelime(nextTimeline);
                return null;
            });
        } catch (final TransactionException tx) {
            LOG.error(tx.getMessage(), tx);
            throw new TimelineException("Failed to create timeline in DB for: " + activeTimeline.getEventType(), tx);
        } finally {
            finishTimelineUpdate(activeTimeline.getEventType());
        }
    }

    private void scheduleTimelineCleanup(final Timeline timeline) throws InconsistentStateException {
        try {
            final EventType eventType = eventTypeCache.getEventType(timeline.getEventType());
            final Long retentionTime = eventType.getOptions().getRetentionTime();
            if (retentionTime == null) {
                throw new InconsistentStateException("Event type should has information about its retention time");
            }
            final Date cleanupDate = new Date(System.currentTimeMillis() + retentionTime);
            timeline.setCleanedUpAt(cleanupDate);
        } catch (final InternalNakadiException | NoSuchEventTypeException e) {
            throw new InconsistentStateException("Unexpected error occurred when scheduling timeline cleanup", e);
        }
    }

    public Multimap<TopicRepository, String> deleteAllTimelinesForEventType(final String eventTypeName)
            throws TimelineException,
            NotFoundException,
            InternalNakadiException,
            NoSuchEventTypeException {
        LOG.info("Deleting all timelines for event type {}", eventTypeName);
        final Multimap<TopicRepository, String> topicsToDelete = ArrayListMultimap.create();
        for (final Timeline timeline : getAllTimelinesOrdered(eventTypeName)) {
            if (!timeline.isDeleted()) {
                topicsToDelete.put(getTopicRepository(timeline), timeline.getTopic());
            }
            timelineDbRepository.deleteTimeline(timeline.getId());
        }
        return topicsToDelete;
    }

    private void finishTimelineUpdate(final String eventTypeName) throws TimelineException {
        try {
            timelineSync.finishTimelineUpdate(eventTypeName);
        } catch (final InterruptedException ie) {
            Thread.currentThread().interrupt();
            throw new TimelineException("Timeline update was interrupted for:" + eventTypeName);
        } catch (final RuntimeException re) {
            throw new TimelineException("Failed to finish timeline update for:" + eventTypeName, re);
        }
    }

    public List<Timeline> getTimelines(final String eventTypeName)
            throws AccessDeniedException, UnableProcessException, TimelineException, NotFoundException {
        if (!adminService.isAdmin(AuthorizationService.Operation.READ)) {
            throw new AccessDeniedException(AuthorizationService.Operation.ADMIN,
                    new ResourceImpl<EventType>(eventTypeName, ResourceImpl.EVENT_TYPE_RESOURCE, null, null));
        }

        try {
            final EventType eventType = eventTypeCache.getEventType(eventTypeName);
            return timelineDbRepository.listTimelinesOrdered(eventType.getName());
        } catch (final NoSuchEventTypeException e) {
            throw new NotFoundException("EventType \"" + eventTypeName + "\" does not exist");
        } catch (final InternalNakadiException e) {
            throw new TimelineException("Could not get event type: " + eventTypeName, e);
        }
    }

    public void updateTimeline(final Timeline timeline) {
        timelineDbRepository.updateTimelime(timeline);
    }

}<|MERGE_RESOLUTION|>--- conflicted
+++ resolved
@@ -91,13 +91,8 @@
                            final AdminService adminService,
                            final FeatureToggleService featureToggleService,
                            @Value("${nakadi.timelines.storage.compacted}") final String compactedStorageName,
-<<<<<<< HEAD
-                           final AvroSchema avroSchema) {
-=======
-                           @Lazy final NakadiAuditLogPublisher auditLogPublisher,
                            final SchemaProviderService schemaService,
                            final LocalSchemaRegistry localSchemaRegistry) {
->>>>>>> 59ed211a
         this.eventTypeCache = eventTypeCache;
         this.storageDbRepository = storageDbRepository;
         this.timelineSync = timelineSync;
@@ -108,13 +103,8 @@
         this.adminService = adminService;
         this.featureToggleService = featureToggleService;
         this.compactedStorageName = compactedStorageName;
-<<<<<<< HEAD
-        this.avroSchema = avroSchema;
-=======
-        this.auditLogPublisher = auditLogPublisher;
         this.schemaService = schemaService;
         this.localSchemaRegistry = localSchemaRegistry;
->>>>>>> 59ed211a
     }
 
     public Timeline createTimeline(final String eventTypeName, final String storageId)
