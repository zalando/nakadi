--- conflicted
+++ resolved
@@ -5,10 +5,9 @@
 import org.joda.time.DateTimeZone;
 import org.json.JSONObject;
 import org.zalando.nakadi.domain.EnvelopeHolder;
-import org.zalando.nakadi.generated.avro.EnvelopeV0;
 import org.zalando.nakadi.service.LocalSchemaRegistry;
+import org.zalando.nakadi.service.SchemaProviderService;
 
-import java.io.ByteArrayInputStream;
 import java.io.IOException;
 import java.nio.charset.StandardCharsets;
 import java.util.HashMap;
@@ -16,13 +15,16 @@
 
 public class AvroDeserializerWithSequenceDecoder {
 
+    private final SchemaProviderService schemaService;
     private final LocalSchemaRegistry localSchemaRegistry;
     private final Map<String, SequenceDecoder> metadataSequenceDecoders;
     private final Map<String, SequenceDecoder> eventSequenceDecoders;
 
-    public AvroDeserializerWithSequenceDecoder(final LocalSchemaRegistry localSchemaRegistry) {
+    public AvroDeserializerWithSequenceDecoder(
+            final SchemaProviderService schemaService,
+            final LocalSchemaRegistry localSchemaRegistry) {
+        this.schemaService = schemaService;
         this.localSchemaRegistry = localSchemaRegistry;
-
         this.metadataSequenceDecoders = new HashMap<>();
         this.eventSequenceDecoders = new HashMap<>();
     }
@@ -52,15 +54,9 @@
             final String eventType = metadata.get("event_type").toString();
 
             final SequenceDecoder eventDecoder = eventSequenceDecoders.computeIfAbsent(
-<<<<<<< HEAD
                     metadata.get("version").toString(),
                     (v) -> new SequenceDecoder(
-                            localSchemaRegistry.getEventTypeSchema(eventType, v))
-=======
-                    metadata.get(NakadiAvroMetadata.SCHEMA_VERSION).toString(),
-                    (v) -> new SequenceDecoder(
                             schemaService.getAvroSchema(eventType, v))
->>>>>>> 6483e47b
             );
 
             final GenericRecord event = eventDecoder.read(envelope.getPayload());
@@ -72,8 +68,7 @@
                     .append(sanitizedMetadata).append('}');
 
             return sEvent.toString().getBytes(StandardCharsets.UTF_8);
-        } catch (
-                final IOException io) {
+        } catch (final IOException io) {
             throw new RuntimeException("failed to deserialize avro event", io);
         }
 
