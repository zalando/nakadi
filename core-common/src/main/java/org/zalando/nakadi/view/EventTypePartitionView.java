--- conflicted
+++ resolved
@@ -77,17 +77,6 @@
 
         final EventTypePartitionView that = (EventTypePartitionView) o;
 
-<<<<<<< HEAD
-        if (!Objects.equals(eventType, that.eventType)) {
-            return false;
-        }
-
-        if (!Objects.equals(partitionId, that.partitionId)) {
-            return false;
-        }
-
-        if (!Objects.equals(oldestAvailableOffset, that.oldestAvailableOffset)) {
-=======
         if (!Objects.equals(partitionId, that.partitionId)) {
             return false;
         }
@@ -97,7 +86,6 @@
         }
 
         if (!Objects.equals(unconsumedEvents, that.unconsumedEvents)) {
->>>>>>> 028677bd
             return false;
         }
 
