--- conflicted
+++ resolved
@@ -29,11 +29,7 @@
     private final ZookeeperConnection conn;
 
     private final CuratorFramework zooKeeper;
-<<<<<<< HEAD
-    private final CuratorFramework subscriptionCurator;
-=======
     private final CuratorFrameworkRotator curatorFrameworkRotator;
->>>>>>> 028677bd
 
     public ZooKeeperHolder(final ZookeeperConnection conn,
                            final Integer sessionTimeoutMs,
