--- conflicted
+++ resolved
@@ -390,23 +390,13 @@
         }
 
         final StringBuilder sb = new StringBuilder();
-<<<<<<< HEAD
         for (final Map.Entry<Integer, List<BatchItem>> entry : itemsPerPartition.entrySet()) {
             sb.append(String.valueOf(entry.getKey()))
-                .append(":[")
-                .append(entry.getValue().stream()
-                        .map(i -> i.getResponse().getPublishingStatus() == EventPublishingStatus.SUBMITTED ? "1" : "0")
-                        .collect(Collectors.joining(", ")))
-                .append("] ");
-=======
-        for (final Map.Entry<String, List<BatchItem>> entry : itemsPerPartition.entrySet()) {
-            sb.append(entry.getKey())
                     .append(":[")
                     .append(entry.getValue().stream()
                      .map(i -> i.getResponse().getPublishingStatus() == EventPublishingStatus.SUBMITTED ? "1" : "0")
                      .collect(Collectors.joining(", ")))
                     .append("] ");
->>>>>>> b2d6a95c
         }
         LOG.info("Failed events in batch for topic {} / {}: {}", topicId, eventType, sb.toString());
 
