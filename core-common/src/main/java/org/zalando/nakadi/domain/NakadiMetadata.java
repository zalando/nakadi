package org.zalando.nakadi.domain;

import java.util.List;

public interface NakadiMetadata {

    String getEid();

<<<<<<< HEAD
    void setPartition(String partition);
=======
    String getOccurredAt();

    String getEventType();

    void setEventType(String eventType);
>>>>>>> b2d6a95c

    String getPartitionStr();

    Integer getPartitionInt();

<<<<<<< HEAD
    String getOccurredAt();

    String getEventType();

    void setEventType(String eventType);

    String getPublishedBy();

    void setPublishedBy(String publisher);

    String getReceivedAt();

    void setReceivedAt(String toString);

    String getFlowId();

    void setFlowId(String flowId);

    String getSchemaVersion();

    void setSchemaVersion(String toString);
=======
    void setPartition(String partition);

    String getPublishedBy();

    void setPublishedBy(String publisher);

    String getReceivedAt();

    void setReceivedAt(String receivedAt);

    String getFlowId();

    void setFlowId(String flowId);

    String getSchemaVersion();

    void setSchemaVersion(String schemaVersion);

    List<String> getPartitionKeys();

    void setPartitionKeys(List<String> partitionKeys);

    List<String> getPartitionCompactionKeys();

    void setPartitionCompactionKeys(List<String> partitionCompactionKeys);
>>>>>>> b2d6a95c
}<|MERGE_RESOLUTION|>--- conflicted
+++ resolved
@@ -6,43 +6,16 @@
 
     String getEid();
 
-<<<<<<< HEAD
-    void setPartition(String partition);
-=======
-    String getOccurredAt();
-
-    String getEventType();
-
-    void setEventType(String eventType);
->>>>>>> b2d6a95c
-
-    String getPartitionStr();
-
-    Integer getPartitionInt();
-
-<<<<<<< HEAD
     String getOccurredAt();
 
     String getEventType();
 
     void setEventType(String eventType);
 
-    String getPublishedBy();
+    String getPartitionStr();
 
-    void setPublishedBy(String publisher);
+    Integer getPartitionInt();
 
-    String getReceivedAt();
-
-    void setReceivedAt(String toString);
-
-    String getFlowId();
-
-    void setFlowId(String flowId);
-
-    String getSchemaVersion();
-
-    void setSchemaVersion(String toString);
-=======
     void setPartition(String partition);
 
     String getPublishedBy();
@@ -68,5 +41,4 @@
     List<String> getPartitionCompactionKeys();
 
     void setPartitionCompactionKeys(List<String> partitionCompactionKeys);
->>>>>>> b2d6a95c
 }