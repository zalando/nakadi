--- conflicted
+++ resolved
@@ -12,8 +12,6 @@
 import org.apache.kafka.common.Node;
 import org.apache.kafka.common.PartitionInfo;
 import org.apache.kafka.common.header.Header;
-import org.joda.time.DateTime;
-import org.joda.time.DateTimeZone;
 import org.junit.Assert;
 import org.junit.Test;
 import org.mockito.ArgumentCaptor;
@@ -641,13 +639,8 @@
 
     private class TestMetadata implements NakadiMetadata {
 
-        private Integer partition;
-        private String eventType;
-        private String publishedBy;
-        private String receivedAt;
-        private String flowId;
-        private String schemaVersion;
-        private final String occurredAt = new DateTime(DateTimeZone.UTC).toString();
+        private final Integer partition;
+        private final String eventType;
 
         private TestMetadata(final Integer partition,
                              final String eventType) {
@@ -661,13 +654,8 @@
         }
 
         @Override
-<<<<<<< HEAD
-        public void setPartition(final String partition) {
-            this.partition = Integer.valueOf(partition);
-=======
         public String getOccurredAt() {
             return null;
->>>>>>> b2d6a95c
         }
 
         @Override
@@ -681,10 +669,6 @@
         }
 
         @Override
-<<<<<<< HEAD
-        public String getOccurredAt() {
-            return this.occurredAt;
-=======
         public void setPartition(final String partition) {
 
         }
@@ -747,7 +731,6 @@
         @Override
         public void setPartitionCompactionKeys(final List<String> partitionCompactionKeys) {
 
->>>>>>> b2d6a95c
         }
 
         @Override
@@ -757,51 +740,7 @@
 
         @Override
         public void setEventType(final String eventType) {
-<<<<<<< HEAD
-            this.eventType = eventType;
-        }
-
-        @Override
-        public String getPublishedBy() {
-            return this.publishedBy;
-        }
-
-        @Override
-        public void setPublishedBy(final String publisher) {
-            this.publishedBy = publisher;
-        }
-
-        @Override
-        public String getReceivedAt() {
-            return this.receivedAt;
-        }
-
-        @Override
-        public void setReceivedAt(final String receivedAt) {
-            this.receivedAt = receivedAt;
-        }
-
-        @Override
-        public String getFlowId() {
-            return this.flowId;
-        }
-
-        @Override
-        public void setFlowId(final String flowId) {
-            this.flowId = flowId;
-        }
-
-        @Override
-        public String getSchemaVersion() {
-            return this.schemaVersion;
-        }
-
-        @Override
-        public void setSchemaVersion(final String schemaVersion) {
-            this.schemaVersion = schemaVersion;
-=======
-
->>>>>>> b2d6a95c
+
         }
     }
 }