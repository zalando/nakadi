package org.zalando.nakadi.config;

<<<<<<< HEAD
=======
import com.google.common.base.Charsets;
import org.apache.curator.framework.CuratorFramework;
import org.apache.log4j.NDC;
import org.apache.zookeeper.KeeperException;
import org.slf4j.Logger;
import org.slf4j.LoggerFactory;
import org.slf4j.MDC;
import org.springframework.beans.factory.annotation.Qualifier;
>>>>>>> 4e1610a8
import org.springframework.context.annotation.Bean;
import org.springframework.context.annotation.Configuration;
import org.springframework.core.task.AsyncTaskExecutor;
import org.springframework.core.task.TaskDecorator;
import org.springframework.scheduling.annotation.EnableScheduling;
import org.springframework.scheduling.concurrent.ConcurrentTaskExecutor;

import java.util.concurrent.Executors;


@Configuration
@EnableScheduling
public class NakadiConfig {

    @Bean
    public AsyncTaskExecutor asyncTaskExecutor() {
        final ConcurrentTaskExecutor taskExecutor = new ConcurrentTaskExecutor(Executors.newCachedThreadPool());
        taskExecutor.setTaskDecorator(new TaskDecorator() {
                @Override
                public Runnable decorate(final Runnable runnable) {
                    return new Runnable() {
                        @Override
                        public void run() {
                            NDC.clear();
                            MDC.clear();

                            runnable.run();
                        }
                    };
                }
            });
        return taskExecutor;
    }
}<|MERGE_RESOLUTION|>--- conflicted
+++ resolved
@@ -1,16 +1,8 @@
 package org.zalando.nakadi.config;
 
-<<<<<<< HEAD
-=======
-import com.google.common.base.Charsets;
-import org.apache.curator.framework.CuratorFramework;
+
 import org.apache.log4j.NDC;
-import org.apache.zookeeper.KeeperException;
-import org.slf4j.Logger;
-import org.slf4j.LoggerFactory;
 import org.slf4j.MDC;
-import org.springframework.beans.factory.annotation.Qualifier;
->>>>>>> 4e1610a8
 import org.springframework.context.annotation.Bean;
 import org.springframework.context.annotation.Configuration;
 import org.springframework.core.task.AsyncTaskExecutor;
@@ -29,19 +21,19 @@
     public AsyncTaskExecutor asyncTaskExecutor() {
         final ConcurrentTaskExecutor taskExecutor = new ConcurrentTaskExecutor(Executors.newCachedThreadPool());
         taskExecutor.setTaskDecorator(new TaskDecorator() {
-                @Override
-                public Runnable decorate(final Runnable runnable) {
-                    return new Runnable() {
-                        @Override
-                        public void run() {
-                            NDC.clear();
-                            MDC.clear();
+            @Override
+            public Runnable decorate(final Runnable runnable) {
+                return new Runnable() {
+                    @Override
+                    public void run() {
+                        NDC.clear();
+                        MDC.clear();
 
-                            runnable.run();
-                        }
-                    };
-                }
-            });
+                        runnable.run();
+                    }
+                };
+            }
+        });
         return taskExecutor;
     }
 }