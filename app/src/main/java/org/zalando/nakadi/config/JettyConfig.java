--- conflicted
+++ resolved
@@ -4,7 +4,6 @@
 import org.eclipse.jetty.server.handler.gzip.GzipHandler;
 import org.eclipse.jetty.util.thread.QueuedThreadPool;
 import org.springframework.beans.factory.annotation.Value;
-import org.springframework.boot.web.embedded.jetty.JettyServerCustomizer;
 import org.springframework.boot.web.embedded.jetty.JettyServletWebServerFactory;
 import org.springframework.context.annotation.Bean;
 import org.springframework.context.annotation.Configuration;
@@ -17,15 +16,9 @@
             @Value("${jetty.threadPool.maxThreads:200}") final String maxThreads,
             @Value("${jetty.threadPool.minThreads:8}") final String minThreads,
             @Value("${jetty.threadPool.idleTimeout:60000}") final String idleTimeout) {
-<<<<<<< HEAD
-        final JettyEmbeddedServletContainerFactory factory =
-                new JettyEmbeddedServletContainerFactory(Integer.parseInt(port));
+        final JettyServletWebServerFactory factory =
+                new JettyServletWebServerFactory(Integer.parseInt(port));
         factory.addServerCustomizers(server -> {
-=======
-        final JettyServletWebServerFactory factory =
-                new JettyServletWebServerFactory(Integer.valueOf(port));
-        factory.addServerCustomizers((JettyServerCustomizer) server -> {
->>>>>>> d67af4a9
             final QueuedThreadPool threadPool = server.getBean(QueuedThreadPool.class);
             threadPool.setMaxThreads(Integer.parseInt(maxThreads));
             threadPool.setMinThreads(Integer.parseInt(minThreads));
