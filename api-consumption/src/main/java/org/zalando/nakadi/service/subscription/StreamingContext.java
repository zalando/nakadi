--- conflicted
+++ resolved
@@ -5,11 +5,8 @@
 import com.google.common.base.Preconditions;
 import org.slf4j.Logger;
 import org.slf4j.LoggerFactory;
-<<<<<<< HEAD
 import org.zalando.nakadi.annotations.validation.DeadLetterAnnotationValidator;
-=======
 import org.zalando.nakadi.cache.EventTypeCache;
->>>>>>> 87cf9893
 import org.zalando.nakadi.domain.ConsumedEvent;
 import org.zalando.nakadi.domain.EventCategory;
 import org.zalando.nakadi.domain.Feature;
@@ -117,17 +114,14 @@
         this.streamMemoryLimitBytes = builder.streamMemoryLimitBytes;
         this.cursorOperationsService = builder.cursorOperationsService;
         this.kpiCollector = builder.kpiCollector;
-<<<<<<< HEAD
-
-        this.userFailedCommitLimit = Optional.ofNullable(getSubscription().getAnnotations())
-                .map(ans -> ans.get(DeadLetterAnnotationValidator.AUTO_DLQ_FAILED_COMMIT_LIMIT))
-                .map(Integer::valueOf)
-                .orElse(null);
-=======
         this.kafkaRecordDeserializer = builder.kafkaRecordDeserializer;
         this.eventTypeCache = builder.eventTypeCache;
         this.featureToggleService = builder.featureToggleService;
->>>>>>> 87cf9893
+
+        this.userFailedCommitLimit = Optional.ofNullable(getSubscription().getAnnotations())
+          .map(ans -> ans.get(DeadLetterAnnotationValidator.AUTO_DLQ_FAILED_COMMIT_LIMIT))
+          .map(Integer::valueOf)
+          .orElse(null);
     }
 
     public ConsumptionKpiCollector getKpiCollector() {
