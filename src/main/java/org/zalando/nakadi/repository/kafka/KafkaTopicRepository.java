package org.zalando.nakadi.repository.kafka;

import com.google.common.base.Preconditions;
import kafka.admin.AdminUtils;
import kafka.admin.RackAwareMode;
import kafka.server.ConfigType;
import kafka.utils.ZkUtils;
import org.apache.kafka.clients.consumer.Consumer;
import org.apache.kafka.clients.producer.Producer;
import org.apache.kafka.clients.producer.ProducerRecord;
import org.apache.kafka.common.PartitionInfo;
import org.apache.kafka.common.TopicPartition;
import org.apache.kafka.common.errors.InterruptException;
import org.apache.kafka.common.errors.NetworkException;
import org.apache.kafka.common.errors.NotLeaderForPartitionException;
import org.apache.kafka.common.errors.TopicExistsException;
import org.apache.kafka.common.errors.UnknownServerException;
import org.apache.kafka.common.errors.UnknownTopicOrPartitionException;
import org.echocat.jomon.runtime.concurrent.RetryForSpecifiedTimeStrategy;
import org.echocat.jomon.runtime.concurrent.Retryer;
import org.slf4j.Logger;
import org.slf4j.LoggerFactory;
import org.zalando.nakadi.config.NakadiSettings;
import org.zalando.nakadi.domain.BatchItem;
import org.zalando.nakadi.domain.EventPublishingStatus;
import org.zalando.nakadi.domain.EventPublishingStep;
import org.zalando.nakadi.domain.NakadiCursor;
import org.zalando.nakadi.domain.PartitionEndStatistics;
import org.zalando.nakadi.domain.PartitionStatistics;
import org.zalando.nakadi.domain.Timeline;
import org.zalando.nakadi.exceptions.EventPublishingException;
import org.zalando.nakadi.exceptions.InvalidCursorException;
import org.zalando.nakadi.exceptions.ServiceUnavailableException;
import org.zalando.nakadi.exceptions.TopicCreationException;
import org.zalando.nakadi.exceptions.TopicDeletionException;
import org.zalando.nakadi.exceptions.runtime.InvalidCursorOperation;
import org.zalando.nakadi.exceptions.runtime.TopicConfigException;
import org.zalando.nakadi.exceptions.runtime.TopicRepositoryException;
import org.zalando.nakadi.metrics.MetricsCollector;
import org.zalando.nakadi.metrics.NakadiKPIMetrics;
import org.zalando.nakadi.repository.EventConsumer;
import org.zalando.nakadi.repository.TopicRepository;
import org.zalando.nakadi.repository.zookeeper.ZooKeeperHolder;
import org.zalando.nakadi.repository.zookeeper.ZookeeperSettings;
import org.zalando.nakadi.util.UUIDGenerator;

import javax.annotation.Nullable;
import java.util.ArrayList;
import java.util.Collection;
import java.util.Collections;
import java.util.HashMap;
import java.util.List;
import java.util.Map;
import java.util.Objects;
import java.util.Optional;
import java.util.Properties;
import java.util.Set;
import java.util.concurrent.CompletableFuture;
import java.util.concurrent.ConcurrentHashMap;
import java.util.concurrent.ConcurrentMap;
import java.util.concurrent.ExecutionException;
import java.util.concurrent.TimeUnit;
import java.util.concurrent.TimeoutException;
import java.util.stream.Collectors;
import java.util.stream.IntStream;
import java.util.stream.Stream;

import static com.google.common.collect.Lists.newArrayList;
import static java.lang.Enum.valueOf;
import static java.util.Collections.unmodifiableList;
import static java.util.stream.Collectors.toList;
import static org.zalando.nakadi.domain.CursorError.NULL_OFFSET;
import static org.zalando.nakadi.domain.CursorError.NULL_PARTITION;
import static org.zalando.nakadi.domain.CursorError.PARTITION_NOT_FOUND;
import static org.zalando.nakadi.domain.CursorError.UNAVAILABLE;

public class KafkaTopicRepository implements TopicRepository {

    private static final Logger LOG = LoggerFactory.getLogger(KafkaTopicRepository.class);

    private final ZooKeeperHolder zkFactory;
    private final KafkaFactory kafkaFactory;
    private final NakadiSettings nakadiSettings;
    private final KafkaSettings kafkaSettings;
    private final ZookeeperSettings zookeeperSettings;
    private final ConcurrentMap<String, HystrixKafkaCircuitBreaker> circuitBreakers;
    private final UUIDGenerator uuidGenerator;
    private final NakadiKPIMetrics metrics;

    public KafkaTopicRepository(final ZooKeeperHolder zkFactory,
                                final KafkaFactory kafkaFactory,
                                final NakadiSettings nakadiSettings,
                                final KafkaSettings kafkaSettings,
                                final ZookeeperSettings zookeeperSettings,
                                final UUIDGenerator uuidGenerator,
                                final NakadiKPIMetrics metrics) {
        this.zkFactory = zkFactory;
        this.kafkaFactory = kafkaFactory;
        this.nakadiSettings = nakadiSettings;
        this.kafkaSettings = kafkaSettings;
        this.zookeeperSettings = zookeeperSettings;
        this.uuidGenerator = uuidGenerator;
        this.metrics = metrics;
        this.circuitBreakers = new ConcurrentHashMap<>();
    }

    public KafkaTopicRepository(final ZooKeeperHolder zkFactory,
                                final KafkaFactory kafkaFactory,
                                final NakadiSettings nakadiSettings,
                                final KafkaSettings kafkaSettings,
                                final ZookeeperSettings zookeeperSettings,
                                final UUIDGenerator uuidGenerator) {
        this(zkFactory, kafkaFactory, nakadiSettings, kafkaSettings, zookeeperSettings, uuidGenerator, new NakadiKPIMetrics());
    }

    public List<String> listTopics() throws TopicRepositoryException {
        try {
            return zkFactory.get()
                    .getChildren()
                    .forPath("/brokers/topics");
        } catch (final Exception e) {
            throw new TopicRepositoryException("Failed to list topics", e);
        }
    }

    @Override
    public String createTopic(final int partitionCount, final Long retentionTimeMs)
            throws TopicCreationException {
        if (retentionTimeMs == null) {
            throw new IllegalArgumentException("Retention time can not be null");
        }
        final String topicName = uuidGenerator.randomUUID().toString();
        createTopic(topicName,
                partitionCount,
                nakadiSettings.getDefaultTopicReplicaFactor(),
                retentionTimeMs,
                nakadiSettings.getDefaultTopicRotationMs());
        return topicName;
    }

    private void createTopic(final String topic, final int partitionsNum, final int replicaFactor,
                             final long retentionMs, final long rotationMs)
            throws TopicCreationException {
        try {
            doWithZkUtils(zkUtils -> {
                final Properties topicConfig = new Properties();
                topicConfig.setProperty("retention.ms", Long.toString(retentionMs));
                topicConfig.setProperty("segment.ms", Long.toString(rotationMs));
                AdminUtils.createTopic(zkUtils, topic, partitionsNum, replicaFactor, topicConfig,
                        RackAwareMode.Safe$.MODULE$);
            });
        } catch (final TopicExistsException e) {
            throw new TopicCreationException("Topic with name " + topic +
                    " already exists (or wasn't completely removed yet)", e);
        } catch (final Exception e) {
            throw new TopicCreationException("Unable to create topic " + topic, e);
        }
        // Next step is to wait for topic initialization. On can not skip this task, cause kafka instances may not
        // receive information about topic creation, which in turn will block publishing.
        // This kind of behavior was observed during tests, but may also present on highly loaded event types.
        final long timeoutMillis = TimeUnit.SECONDS.toMillis(5);
        final Boolean allowsConsumption;
        try (Consumer<byte[], byte[]> consumer = kafkaFactory.getConsumer()) {
            allowsConsumption = Retryer.executeWithRetry(() -> null != consumer.partitionsFor(topic),
                    new RetryForSpecifiedTimeStrategy<Boolean>(timeoutMillis)
                            .withWaitBetweenEachTry(100L)
                            .withResultsThatForceRetry(Boolean.FALSE));
        }
        if (!Boolean.TRUE.equals(allowsConsumption)) {
            throw new TopicCreationException("Failed to confirm topic creation within " + timeoutMillis + " millis");
        }

    }

    @Override
    public void deleteTopic(final String topic) throws TopicDeletionException {
        try {
            // this will only trigger topic deletion, but the actual deletion is asynchronous
            doWithZkUtils(zkUtils -> AdminUtils.deleteTopic(zkUtils, topic));
        } catch (final Exception e) {
            throw new TopicDeletionException("Unable to delete topic " + topic, e);
        }
    }

    @Override
    public boolean topicExists(final String topic) throws TopicRepositoryException {
        return listTopics()
                .stream()
                .anyMatch(t -> t.equals(topic));
    }

    private CompletableFuture<Exception> publishItem(
            final Producer<String, String> producer,
            final String topicId,
            final BatchItem item,
            final HystrixKafkaCircuitBreaker circuitBreaker) throws EventPublishingException {
        try {
            final CompletableFuture<Exception> result = new CompletableFuture<>();
            final ProducerRecord<String, String> kafkaRecord = new ProducerRecord<>(
                    topicId,
                    KafkaCursor.toKafkaPartition(item.getPartition()),
                    item.getPartition(),
<<<<<<< HEAD
                    item.getStringRepresentation());
=======
                    item.dumpEventToString());
>>>>>>> d647e1ed

            circuitBreaker.markStart();
            producer.send(kafkaRecord, ((metadata, exception) -> {
                if (null != exception) {
                    LOG.warn("Failed to publish to kafka topic {}", topicId, exception);
                    item.updateStatusAndDetail(EventPublishingStatus.FAILED, "internal error");
                    if (hasKafkaConnectionException(exception)) {
                        circuitBreaker.markFailure();
                    } else {
                        circuitBreaker.markSuccessfully();
                    }
                    result.complete(exception);
                } else {
                    item.updateStatusAndDetail(EventPublishingStatus.SUBMITTED, "");
                    circuitBreaker.markSuccessfully();
                    result.complete(null);
                }
            }));
            return result;
        } catch (final InterruptException e) {
            Thread.currentThread().interrupt();
            circuitBreaker.markSuccessfully();
            item.updateStatusAndDetail(EventPublishingStatus.FAILED, "internal error");
            throw new EventPublishingException("Error publishing message to kafka", e);
        } catch (final RuntimeException e) {
            circuitBreaker.markSuccessfully();
            item.updateStatusAndDetail(EventPublishingStatus.FAILED, "internal error");
            throw new EventPublishingException("Error publishing message to kafka", e);
        }
    }

    private static boolean isExceptionShouldLeadToReset(@Nullable final Exception exception) {
        if (null == exception) {
            return false;
        }
        return Stream.of(NotLeaderForPartitionException.class, UnknownTopicOrPartitionException.class)
                .anyMatch(clazz -> clazz.isAssignableFrom(exception.getClass()));
    }

    private static boolean hasKafkaConnectionException(final Exception exception) {
        return exception instanceof org.apache.kafka.common.errors.TimeoutException ||
                exception instanceof NetworkException ||
                exception instanceof UnknownServerException;
    }

    @Override
    public void syncPostBatch(final String topicId, final List<BatchItem> batch) throws EventPublishingException {
        final Producer<String, String> producer = kafkaFactory.takeProducer();
        try {
            final Map<String, String> partitionToBroker = producer.partitionsFor(topicId).stream().collect(
                    Collectors.toMap(p -> String.valueOf(p.partition()), p -> String.valueOf(p.leader().id())));
            batch.forEach(item -> {
                Preconditions.checkNotNull(
                        item.getPartition(), "BatchItem partition can't be null at the moment of publishing!");
                item.setBrokerId(partitionToBroker.get(item.getPartition()));
            });

            int shortCircuited = 0;
            final Map<BatchItem, CompletableFuture<Exception>> sendFutures = new HashMap<>();
            for (final BatchItem item : batch) {
                item.setStep(EventPublishingStep.PUBLISHING);
                final HystrixKafkaCircuitBreaker circuitBreaker = circuitBreakers.computeIfAbsent(
                        item.getBrokerId(), brokerId -> new HystrixKafkaCircuitBreaker(brokerId));
                if (circuitBreaker.allowRequest()) {
                    sendFutures.put(item, publishItem(producer, topicId, item, circuitBreaker));
                } else {
                    shortCircuited++;
                    item.updateStatusAndDetail(EventPublishingStatus.FAILED, "short circuited");
                }
            }
            if (shortCircuited > 0) {
                LOG.warn("Short circuiting request to Kafka {} time(s) due to timeout for topic {}",
                        shortCircuited, topicId);
            }
            final CompletableFuture<Void> multiFuture = CompletableFuture.allOf(
                    sendFutures.values().toArray(new CompletableFuture<?>[sendFutures.size()]));
            multiFuture.get(createSendTimeout(), TimeUnit.MILLISECONDS);

            // Now lets check for errors
            final Optional<Exception> needReset = sendFutures.entrySet().stream()
                    .filter(entry -> isExceptionShouldLeadToReset(entry.getValue().getNow(null)))
                    .map(entry -> entry.getValue().getNow(null))
                    .findAny();
            if (needReset.isPresent()) {
                LOG.info("Terminating producer while publishing to topic {} because of unrecoverable exception",
                        topicId, needReset.get());
                kafkaFactory.terminateProducer(producer);
            }
        } catch (final TimeoutException ex) {
            failUnpublished(batch, "timed out");
            throw new EventPublishingException("Error publishing message to kafka", ex);
        } catch (final ExecutionException ex) {
            failUnpublished(batch, "internal error");
            throw new EventPublishingException("Error publishing message to kafka", ex);
        } catch (final InterruptedException ex) {
            Thread.currentThread().interrupt();
            failUnpublished(batch, "interrupted");
            throw new EventPublishingException("Error publishing message to kafka", ex);
        } finally {
            kafkaFactory.releaseProducer(producer);
        }
        final boolean atLeastOneFailed = batch.stream()
                .anyMatch(item -> item.getResponse().getPublishingStatus() == EventPublishingStatus.FAILED);
        if (atLeastOneFailed) {
            failUnpublished(batch, "internal error");
            throw new EventPublishingException("Error publishing message to kafka");
        }
    }

    private long createSendTimeout() {
        return nakadiSettings.getKafkaSendTimeoutMs() + kafkaSettings.getRequestTimeoutMs();
    }

    private void failUnpublished(final List<BatchItem> batch, final String reason) {
        batch.stream()
                .filter(item -> item.getResponse().getPublishingStatus() != EventPublishingStatus.SUBMITTED)
                .filter(item -> item.getResponse().getDetail().isEmpty())
                .forEach(item -> item.updateStatusAndDetail(EventPublishingStatus.FAILED, reason));
    }

    @Override
    public Optional<PartitionStatistics> loadPartitionStatistics(final Timeline timeline, final String partition)
            throws ServiceUnavailableException {
        return loadPartitionStatistics(Collections.singletonList(new TimelinePartition(timeline, partition))).get(0);
    }

    @Override
    public List<Optional<PartitionStatistics>> loadPartitionStatistics(
            final Collection<TimelinePartition> partitions) throws ServiceUnavailableException {
        final Map<String, Set<String>> topicToPartitions = partitions.stream().collect(
                Collectors.groupingBy(
                        tp -> tp.getTimeline().getTopic(),
                        Collectors.mapping(TimelinePartition::getPartition, Collectors.toSet())
                ));
        try (Consumer<byte[], byte[]> consumer = kafkaFactory.getConsumer()) {
            final List<PartitionInfo> allKafkaPartitions = topicToPartitions.keySet().stream()
                    .map(consumer::partitionsFor)
                    .flatMap(Collection::stream)
                    .collect(Collectors.toList());
            final List<TopicPartition> partitionsToQuery = allKafkaPartitions.stream()
                    .filter(pi -> topicToPartitions.get(pi.topic())
                            .contains(KafkaCursor.toNakadiPartition(pi.partition())))
                    .map(pi -> new TopicPartition(pi.topic(), pi.partition()))
                    .collect(Collectors.toList());

            consumer.assign(partitionsToQuery);
            consumer.seekToBeginning(partitionsToQuery);
            final List<Long> begins = partitionsToQuery.stream().map(consumer::position).collect(toList());
            consumer.seekToEnd(partitionsToQuery);
            final List<Long> ends = partitionsToQuery.stream().map(consumer::position).collect(toList());

            final List<Optional<PartitionStatistics>> result = new ArrayList<>(partitions.size());
            for (final TimelinePartition tap : partitions) {
                // Now search for an index.
                final Optional<PartitionStatistics> itemResult = IntStream.range(0, partitionsToQuery.size())
                        .filter(i -> {
                            final TopicPartition info = partitionsToQuery.get(i);
                            return info.topic().equals(tap.getTimeline().getTopic()) &&
                                    info.partition() == KafkaCursor.toKafkaPartition(tap.getPartition());
                        }).mapToObj(indexFound -> (PartitionStatistics) new KafkaPartitionStatistics(
                                tap.getTimeline(),
                                partitionsToQuery.get(indexFound).partition(),
                                begins.get(indexFound),
                                ends.get(indexFound) - 1L))
                        .findAny();
                result.add(itemResult);
            }
            return result;
        } catch (final Exception e) {
            throw new ServiceUnavailableException("Error occurred when fetching partitions offsets", e);
        }
    }

    @Override
    public List<PartitionStatistics> loadTopicStatistics(final Collection<Timeline> timelines)
            throws ServiceUnavailableException {
        try (Consumer<byte[], byte[]> consumer = kafkaFactory.getConsumer()) {
            final Map<TopicPartition, Timeline> backMap = new HashMap<>();
            for (final Timeline timeline : timelines) {
                consumer.partitionsFor(timeline.getTopic())
                        .stream()
                        .map(p -> new TopicPartition(p.topic(), p.partition()))
                        .forEach(tp -> backMap.put(tp, timeline));
            }
            final List<TopicPartition> kafkaTPs = new ArrayList<>(backMap.keySet());
            consumer.assign(kafkaTPs);
            consumer.seekToBeginning(kafkaTPs);
            final long[] begins = kafkaTPs.stream().mapToLong(consumer::position).toArray();

            consumer.seekToEnd(kafkaTPs);
            final long[] ends = kafkaTPs.stream().mapToLong(consumer::position).toArray();

            return IntStream.range(0, kafkaTPs.size())
                    .mapToObj(i -> new KafkaPartitionStatistics(
                            backMap.get(kafkaTPs.get(i)),
                            kafkaTPs.get(i).partition(),
                            begins[i],
                            ends[i] - 1))
                    .collect(toList());
        } catch (final Exception e) {
            throw new ServiceUnavailableException("Error occurred when fetching partitions offsets", e);
        }
    }

    @Override
    public List<PartitionEndStatistics> loadTopicEndStatistics(final Collection<Timeline> timelines)
            throws ServiceUnavailableException {
        try (Consumer<byte[], byte[]> consumer = kafkaFactory.getConsumer()) {
            final Map<TopicPartition, Timeline> backMap = new HashMap<>();
            for (final Timeline timeline : timelines) {
                consumer.partitionsFor(timeline.getTopic())
                        .stream()
                        .map(p -> new TopicPartition(p.topic(), p.partition()))
                        .forEach(tp -> backMap.put(tp, timeline));
            }
            final List<TopicPartition> kafkaTPs = newArrayList(backMap.keySet());
            consumer.assign(kafkaTPs);
            consumer.seekToEnd(kafkaTPs);
            return backMap.entrySet().stream()
                    .map(e -> {
                        final TopicPartition tp = e.getKey();
                        final Timeline timeline = e.getValue();
                        return new KafkaPartitionEndStatistics(timeline, tp.partition(), consumer.position(tp) - 1);
                    })
                    .collect(toList());
        } catch (final Exception e) {
            throw new ServiceUnavailableException("Error occurred when fetching partitions offsets", e);
        }
    }

    @Override
    public List<String> listPartitionNames(final String topicId) {
        final Producer<String, String> producer = kafkaFactory.takeProducer();
        try {
            return unmodifiableList(producer.partitionsFor(topicId)
                    .stream()
                    .map(partitionInfo -> KafkaCursor.toNakadiPartition(partitionInfo.partition()))
                    .collect(toList()));
        } finally {
            kafkaFactory.releaseProducer(producer);
        }
    }

    @Override
    public EventConsumer.LowLevelConsumer createEventConsumer(
            @Nullable final String clientId, final List<NakadiCursor> cursors)
            throws ServiceUnavailableException, InvalidCursorException {

        final Map<NakadiCursor, KafkaCursor> cursorMapping = this.convertToKafkaCursors(cursors);
        final Map<TopicPartition, Timeline> timelineMap = cursorMapping.entrySet().stream()
                .collect(Collectors.toMap(
                        entry -> new TopicPartition(entry.getValue().getTopic(), entry.getValue().getPartition()),
                        entry -> entry.getKey().getTimeline(),
                        (v1, v2) -> v2));
        final List<KafkaCursor> kafkaCursors = cursorMapping.values().stream()
                .map(kafkaCursor -> kafkaCursor.addOffset(1))
                .collect(toList());

        return new NakadiKafkaConsumer(
                kafkaFactory.getConsumer(clientId),
                kafkaCursors,
                timelineMap,
                nakadiSettings.getKafkaPollTimeoutMs());

    }

    public int compareOffsets(final NakadiCursor first, final NakadiCursor second) throws InvalidCursorException {
        return KafkaCursor.fromNakadiCursor(first).compareTo(KafkaCursor.fromNakadiCursor(second));
    }

    //  Method can work only with finished timeline (e.g. it will break for active timeline)
    public long totalEventsInPartition(final Timeline timeline, final String partitionString)
            throws InvalidCursorOperation {
        final Timeline.StoragePosition positions = timeline.getLatestPosition();

        try {
            return 1 + ((Timeline.KafkaStoragePosition) positions).getLastOffsetForPartition(
                    KafkaCursor.toKafkaPartition(partitionString));
        } catch (final IllegalArgumentException ex) {
            throw new InvalidCursorOperation(InvalidCursorOperation.Reason.PARTITION_NOT_FOUND);
        }
    }

    public long numberOfEventsBeforeCursor(final NakadiCursor cursor) {
        // could be -1 in case the cursor points to BEGIN
        return KafkaCursor.toKafkaOffset(cursor.getOffset());
    }

    @Override
    public NakadiCursor createBeforeBeginCursor(final Timeline timeline, final String partition) {
        return new KafkaCursor(timeline.getTopic(), KafkaCursor.toKafkaPartition(partition), -1)
                .toNakadiCursor(timeline);
    }

    @Override
    public NakadiCursor shiftWithinTimeline(final NakadiCursor current, final long stillToAdd)
            throws InvalidCursorException {
        return KafkaCursor.fromNakadiCursor(current).addOffset(stillToAdd).toNakadiCursor(current.getTimeline());
    }

    public void validateReadCursors(final List<NakadiCursor> cursors)
            throws InvalidCursorException, ServiceUnavailableException {
        convertToKafkaCursors(cursors);
    }

    private Map<NakadiCursor, KafkaCursor> convertToKafkaCursors(final List<NakadiCursor> cursors)
            throws ServiceUnavailableException, InvalidCursorException {
        final List<Timeline> timelines = cursors.stream().map(NakadiCursor::getTimeline).distinct().collect(toList());
        final List<PartitionStatistics> statistics = loadTopicStatistics(timelines);

        final Map<NakadiCursor, KafkaCursor> result = new HashMap<>();
        for (final NakadiCursor position : cursors) {
            validateCursorForNulls(position);
            final Optional<PartitionStatistics> partition =
                    statistics.stream().filter(t -> Objects.equals(t.getPartition(), position.getPartition()))
                            .filter(t -> Objects.equals(t.getTimeline().getTopic(), position.getTopic()))
                            .findAny();
            if (!partition.isPresent()) {
                throw new InvalidCursorException(PARTITION_NOT_FOUND, position);
            }
            final KafkaCursor toCheck = KafkaCursor.fromNakadiCursor(position);

            // Checking oldest position
            final KafkaCursor oldestCursor = KafkaCursor.fromNakadiCursor(partition.get().getBeforeFirst());
            if (toCheck.compareTo(oldestCursor) < 0) {
                throw new InvalidCursorException(UNAVAILABLE, position);
            }
            // checking newest position
            final KafkaCursor newestPosition = KafkaCursor.fromNakadiCursor(partition.get().getLast());
            if (toCheck.compareTo(newestPosition) > 0) {
                throw new InvalidCursorException(UNAVAILABLE, position);
            } else {
                result.put(position, toCheck);
            }
        }
        return result;
    }

    @Override
    public void validateCommitCursor(final NakadiCursor position) throws InvalidCursorException {
        KafkaCursor.fromNakadiCursor(position);
    }

    @Override
    public void setRetentionTime(final String topic, final Long retentionMs) throws TopicConfigException {
        try {
            doWithZkUtils(zkUtils -> {
                final Properties topicProps = AdminUtils.fetchEntityConfig(zkUtils, ConfigType.Topic(), topic);
                topicProps.setProperty("retention.ms", Long.toString(retentionMs));
                AdminUtils.changeTopicConfig(zkUtils, topic, topicProps);
            });
        } catch (final Exception e) {
            throw new TopicConfigException("Unable to update retention time for topic " + topic, e);
        }
    }

    private void validateCursorForNulls(final NakadiCursor cursor) throws InvalidCursorException {
        if (cursor.getPartition() == null) {
            throw new InvalidCursorException(NULL_PARTITION, cursor);
        }
        if (cursor.getOffset() == null) {
            throw new InvalidCursorException(NULL_OFFSET, cursor);
        }
    }

    @FunctionalInterface
    private interface ZkUtilsAction {
        void execute(ZkUtils zkUtils) throws Exception;
    }

    private void doWithZkUtils(final ZkUtilsAction action) throws Exception {
        ZkUtils zkUtils = null;
        try {
            final String connectionString = zkFactory.get().getZookeeperClient().getCurrentConnectionString();
            zkUtils = ZkUtils.apply(connectionString, zookeeperSettings.getZkSessionTimeoutMs(),
                    zookeeperSettings.getZkConnectionTimeoutMs(), false);
            action.execute(zkUtils);
        } finally {
            if (zkUtils != null) {
                zkUtils.close();
            }
        }
    }
}<|MERGE_RESOLUTION|>--- conflicted
+++ resolved
@@ -200,11 +200,7 @@
                     topicId,
                     KafkaCursor.toKafkaPartition(item.getPartition()),
                     item.getPartition(),
-<<<<<<< HEAD
-                    item.getStringRepresentation());
-=======
                     item.dumpEventToString());
->>>>>>> d647e1ed
 
             circuitBreaker.markStart();
             producer.send(kafkaRecord, ((metadata, exception) -> {
