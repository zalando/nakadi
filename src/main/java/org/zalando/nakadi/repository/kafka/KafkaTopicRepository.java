package org.zalando.nakadi.repository.kafka;

import com.google.common.base.Preconditions;
import kafka.admin.AdminUtils;
import kafka.admin.RackAwareMode;
import kafka.server.ConfigType;
import kafka.utils.ZkUtils;
import org.apache.kafka.clients.consumer.Consumer;
import org.apache.kafka.clients.producer.Producer;
import org.apache.kafka.clients.producer.ProducerRecord;
import org.apache.kafka.common.PartitionInfo;
import org.apache.kafka.common.TopicPartition;
import org.apache.kafka.common.errors.InterruptException;
import org.apache.kafka.common.errors.NetworkException;
import org.apache.kafka.common.errors.NotLeaderForPartitionException;
import org.apache.kafka.common.errors.TopicExistsException;
import org.apache.kafka.common.errors.UnknownServerException;
import org.apache.kafka.common.errors.UnknownTopicOrPartitionException;
import org.echocat.jomon.runtime.concurrent.RetryForSpecifiedTimeStrategy;
import org.echocat.jomon.runtime.concurrent.Retryer;
import org.slf4j.Logger;
import org.slf4j.LoggerFactory;
import org.zalando.nakadi.config.NakadiSettings;
import org.zalando.nakadi.domain.BatchItem;
import org.zalando.nakadi.domain.EventPublishingStatus;
import org.zalando.nakadi.domain.EventPublishingStep;
import org.zalando.nakadi.domain.NakadiCursor;
import org.zalando.nakadi.domain.PartitionEndStatistics;
import org.zalando.nakadi.domain.PartitionStatistics;
import org.zalando.nakadi.domain.Timeline;
import org.zalando.nakadi.exceptions.EventPublishingException;
import org.zalando.nakadi.exceptions.InvalidCursorException;
import org.zalando.nakadi.exceptions.ServiceUnavailableException;
import org.zalando.nakadi.exceptions.TopicCreationException;
import org.zalando.nakadi.exceptions.TopicDeletionException;
import org.zalando.nakadi.exceptions.runtime.InvalidCursorOperation;
import org.zalando.nakadi.exceptions.runtime.TopicConfigException;
import org.zalando.nakadi.exceptions.runtime.TopicRepositoryException;
import org.zalando.nakadi.repository.EventConsumer;
import org.zalando.nakadi.repository.TopicRepository;
import org.zalando.nakadi.repository.zookeeper.ZooKeeperHolder;
import org.zalando.nakadi.repository.zookeeper.ZookeeperSettings;
import org.zalando.nakadi.util.UUIDGenerator;

import javax.annotation.Nullable;
import java.util.ArrayList;
<<<<<<< HEAD
import java.util.Arrays;
=======
>>>>>>> 00a73a7f
import java.util.Collection;
import java.util.Collections;
import java.util.HashMap;
import java.util.List;
import java.util.Map;
import java.util.Objects;
import java.util.Optional;
import java.util.Properties;
import java.util.Set;
import java.util.concurrent.CompletableFuture;
import java.util.concurrent.ConcurrentHashMap;
import java.util.concurrent.ConcurrentMap;
import java.util.concurrent.ExecutionException;
import java.util.concurrent.TimeUnit;
import java.util.concurrent.TimeoutException;
import java.util.stream.Collectors;
import java.util.stream.IntStream;
import java.util.stream.Stream;

import static com.google.common.collect.Lists.newArrayList;
import static java.util.Collections.unmodifiableList;
import static java.util.stream.Collectors.toList;
import static org.zalando.nakadi.domain.CursorError.NULL_OFFSET;
import static org.zalando.nakadi.domain.CursorError.NULL_PARTITION;
import static org.zalando.nakadi.domain.CursorError.PARTITION_NOT_FOUND;
import static org.zalando.nakadi.domain.CursorError.UNAVAILABLE;

public class KafkaTopicRepository implements TopicRepository {

    private static final Logger LOG = LoggerFactory.getLogger(KafkaTopicRepository.class);

    private final ZooKeeperHolder zkFactory;
    private final KafkaFactory kafkaFactory;
    private final NakadiSettings nakadiSettings;
    private final KafkaSettings kafkaSettings;
    private final ZookeeperSettings zookeeperSettings;
    private final ConcurrentMap<String, HystrixKafkaCircuitBreaker> circuitBreakers;
    private final UUIDGenerator uuidGenerator;

    public KafkaTopicRepository(final ZooKeeperHolder zkFactory,
                                final KafkaFactory kafkaFactory,
                                final NakadiSettings nakadiSettings,
                                final KafkaSettings kafkaSettings,
                                final ZookeeperSettings zookeeperSettings,
                                final UUIDGenerator uuidGenerator) {
        this.zkFactory = zkFactory;
        this.kafkaFactory = kafkaFactory;
        this.nakadiSettings = nakadiSettings;
        this.kafkaSettings = kafkaSettings;
        this.zookeeperSettings = zookeeperSettings;
        this.uuidGenerator = uuidGenerator;
        this.circuitBreakers = new ConcurrentHashMap<>();
    }

    public List<String> listTopics() throws TopicRepositoryException {
        try {
            return zkFactory.get()
                    .getChildren()
                    .forPath("/brokers/topics");
        } catch (final Exception e) {
            throw new TopicRepositoryException("Failed to list topics", e);
        }
    }

    @Override
    public String createTopic(final int partitionCount, final Long retentionTimeMs)
            throws TopicCreationException {
        if (retentionTimeMs == null) {
            throw new IllegalArgumentException("Retention time can not be null");
        }
        final String topicName = uuidGenerator.randomUUID().toString();
        createTopic(topicName,
                partitionCount,
                nakadiSettings.getDefaultTopicReplicaFactor(),
                retentionTimeMs,
                nakadiSettings.getDefaultTopicRotationMs());
        return topicName;
    }

    private void createTopic(final String topic, final int partitionsNum, final int replicaFactor,
                             final long retentionMs, final long rotationMs)
            throws TopicCreationException {
        try {
            doWithZkUtils(zkUtils -> {
                final Properties topicConfig = new Properties();
                topicConfig.setProperty("retention.ms", Long.toString(retentionMs));
                topicConfig.setProperty("segment.ms", Long.toString(rotationMs));
                AdminUtils.createTopic(zkUtils, topic, partitionsNum, replicaFactor, topicConfig,
                        RackAwareMode.Enforced$.MODULE$);
            });
        } catch (final TopicExistsException e) {
            throw new TopicCreationException("Topic with name " + topic +
                    " already exists (or wasn't completely removed yet)", e);
        } catch (final Exception e) {
            throw new TopicCreationException("Unable to create topic " + topic, e);
        }
        // Next step is to wait for topic initialization. On can not skip this task, cause kafka instances may not
        // receive information about topic creation, which in turn will block publishing.
        // This kind of behavior was observed during tests, but may also present on highly loaded event types.
        final long timeoutMillis = TimeUnit.SECONDS.toMillis(5);
        final Boolean allowsConsumption = Retryer.executeWithRetry(() -> {
                    try (Consumer<byte[], byte[]> consumer = kafkaFactory.getConsumer()) {
                        return null != consumer.partitionsFor(topic);
                    }
                },
                new RetryForSpecifiedTimeStrategy<Boolean>(timeoutMillis)
                        .withWaitBetweenEachTry(100L)
                        .withResultsThatForceRetry(Boolean.FALSE));
        if (!Boolean.TRUE.equals(allowsConsumption)) {
            throw new TopicCreationException("Failed to confirm topic creation within " + timeoutMillis + " millis");
        }
    }

    @Override
    public void deleteTopic(final String topic) throws TopicDeletionException {
        try {
            // this will only trigger topic deletion, but the actual deletion is asynchronous
            doWithZkUtils(zkUtils -> AdminUtils.deleteTopic(zkUtils, topic));
        } catch (final Exception e) {
            throw new TopicDeletionException("Unable to delete topic " + topic, e);
        }
    }

    @Override
    public boolean topicExists(final String topic) throws TopicRepositoryException {
        return listTopics()
                .stream()
                .anyMatch(t -> t.equals(topic));
    }

    private static CompletableFuture<Exception> publishItem(
            final Producer<String, String> producer,
            final String topicId,
            final BatchItem item,
            final HystrixKafkaCircuitBreaker circuitBreaker) throws EventPublishingException {
        try {
            final CompletableFuture<Exception> result = new CompletableFuture<>();
            final ProducerRecord<String, String> kafkaRecord = new ProducerRecord<>(
                    topicId,
                    KafkaCursor.toKafkaPartition(item.getPartition()),
                    item.getPartition(),
                    item.getEvent().toString());

            circuitBreaker.markStart();
            producer.send(kafkaRecord, ((metadata, exception) -> {
                if (null != exception) {
                    LOG.warn("Failed to publish to kafka topic {}", topicId, exception);
                    item.updateStatusAndDetail(EventPublishingStatus.FAILED, "internal error");
                    if (hasKafkaConnectionException(exception)) {
                        circuitBreaker.markFailure();
                    } else {
                        circuitBreaker.markSuccessfully();
                    }
                    result.complete(exception);
                } else {
                    item.updateStatusAndDetail(EventPublishingStatus.SUBMITTED, "");
                    circuitBreaker.markSuccessfully();
                    result.complete(null);
                }
            }));
            return result;
        } catch (final InterruptException e) {
            Thread.currentThread().interrupt();
            circuitBreaker.markSuccessfully();
            item.updateStatusAndDetail(EventPublishingStatus.FAILED, "internal error");
            throw new EventPublishingException("Error publishing message to kafka", e);
        } catch (final RuntimeException e) {
            circuitBreaker.markSuccessfully();
            item.updateStatusAndDetail(EventPublishingStatus.FAILED, "internal error");
            throw new EventPublishingException("Error publishing message to kafka", e);
        }
    }

    private static boolean isExceptionShouldLeadToReset(@Nullable final Exception exception) {
        if (null == exception) {
            return false;
        }
        return Stream.of(NotLeaderForPartitionException.class, UnknownTopicOrPartitionException.class)
                .anyMatch(clazz -> clazz.isAssignableFrom(exception.getClass()));
    }

    private static boolean hasKafkaConnectionException(final Exception exception) {
        return exception instanceof org.apache.kafka.common.errors.TimeoutException ||
                exception instanceof NetworkException ||
                exception instanceof UnknownServerException;
    }

    @Override
    public void syncPostBatch(final String topicId, final List<BatchItem> batch) throws EventPublishingException {
        final Producer<String, String> producer = kafkaFactory.takeProducer();
        try {
            final Map<String, String> partitionToBroker = producer.partitionsFor(topicId).stream().collect(
                    Collectors.toMap(p -> String.valueOf(p.partition()), p -> String.valueOf(p.leader().id())));
            batch.forEach(item -> {
                Preconditions.checkNotNull(
                        item.getPartition(), "BatchItem partition can't be null at the moment of publishing!");
                item.setBrokerId(partitionToBroker.get(item.getPartition()));
            });

            int shortCircuited = 0;
            final Map<BatchItem, CompletableFuture<Exception>> sendFutures = new HashMap<>();
            for (final BatchItem item : batch) {
                item.setStep(EventPublishingStep.PUBLISHING);
                final HystrixKafkaCircuitBreaker circuitBreaker = circuitBreakers.computeIfAbsent(
                        item.getBrokerId(), brokerId -> new HystrixKafkaCircuitBreaker(brokerId));
                if (circuitBreaker.allowRequest()) {
                    sendFutures.put(item, publishItem(producer, topicId, item, circuitBreaker));
                } else {
                    shortCircuited++;
                    item.updateStatusAndDetail(EventPublishingStatus.FAILED, "short circuited");
                }
            }
            if (shortCircuited > 0) {
                LOG.warn("Short circuiting request to Kafka {} time(s) due to timeout for topic {}",
                        shortCircuited, topicId);
            }
            final CompletableFuture<Void> multiFuture = CompletableFuture.allOf(
                    sendFutures.values().toArray(new CompletableFuture<?>[sendFutures.size()]));
            multiFuture.get(createSendTimeout(), TimeUnit.MILLISECONDS);

            // Now lets check for errors
            final Optional<Exception> needReset = sendFutures.entrySet().stream()
                    .filter(entry -> isExceptionShouldLeadToReset(entry.getValue().getNow(null)))
                    .map(entry -> entry.getValue().getNow(null))
                    .findAny();
            if (needReset.isPresent()) {
                LOG.info("Terminating producer while publishing to topic {} because of unrecoverable exception",
                        topicId, needReset.get());
                kafkaFactory.terminateProducer(producer);
            }
        } catch (final TimeoutException ex) {
            failUnpublished(batch, "timed out");
            throw new EventPublishingException("Error publishing message to kafka", ex);
        } catch (final ExecutionException ex) {
            failUnpublished(batch, "internal error");
            throw new EventPublishingException("Error publishing message to kafka", ex);
        } catch (final InterruptedException ex) {
            Thread.currentThread().interrupt();
            failUnpublished(batch, "interrupted");
            throw new EventPublishingException("Error publishing message to kafka", ex);
        } finally {
            kafkaFactory.releaseProducer(producer);
        }
        final boolean atLeastOneFailed = batch.stream()
                .anyMatch(item -> item.getResponse().getPublishingStatus() == EventPublishingStatus.FAILED);
        if (atLeastOneFailed) {
            failUnpublished(batch, "internal error");
            throw new EventPublishingException("Error publishing message to kafka");
        }
    }

    private long createSendTimeout() {
        return nakadiSettings.getKafkaSendTimeoutMs() + kafkaSettings.getRequestTimeoutMs();
    }

    private void failUnpublished(final List<BatchItem> batch, final String reason) {
        batch.stream()
                .filter(item -> item.getResponse().getPublishingStatus() != EventPublishingStatus.SUBMITTED)
                .filter(item -> item.getResponse().getDetail().isEmpty())
                .forEach(item -> item.updateStatusAndDetail(EventPublishingStatus.FAILED, reason));
    }

    @Override
    public Optional<PartitionStatistics> loadPartitionStatistics(final Timeline timeline, final String partition)
            throws ServiceUnavailableException {
<<<<<<< HEAD
        return loadPartitionStatistics(Collections.singletonList(new TimelineAndPartition(timeline, partition))).get(0);
    }

    @Override
    public List<Optional<PartitionStatistics>> loadPartitionStatistics(
            final Collection<TimelineAndPartition> partitions) throws ServiceUnavailableException {
        final Map<String, Set<String>> topicToPartitions = partitions.stream().collect(
                Collectors.groupingBy(
                        tp -> tp.getTimeline().getTopic(),
                        Collectors.mapping(TimelineAndPartition::getPartition, Collectors.toSet())
                ));
        try (Consumer<byte[], byte[]> consumer = kafkaFactory.getConsumer()) {
            final List<PartitionInfo> allKafkaPartitions = topicToPartitions.keySet().stream()
                    .map(consumer::partitionsFor)
                    .flatMap(Collection::stream)
                    .collect(Collectors.toList());
            final List<TopicPartition> partitionsToQuery = allKafkaPartitions.stream()
                    .filter(pi -> topicToPartitions.get(pi.topic())
                            .contains(KafkaCursor.toNakadiPartition(pi.partition())))
                    .map(pi -> new TopicPartition(pi.topic(), pi.partition()))
                    .collect(Collectors.toList());

            consumer.assign(partitionsToQuery);
            consumer.seekToBeginning(partitionsToQuery.toArray(new TopicPartition[0]));
            final List<Long> begins = partitionsToQuery.stream().map(consumer::position).collect(toList());
            consumer.seekToEnd(partitionsToQuery.toArray(new TopicPartition[0]));
            final List<Long> ends = partitionsToQuery.stream().map(consumer::position).collect(toList());

            final List<Optional<PartitionStatistics>> result = new ArrayList<>(partitions.size());
            for (final TimelineAndPartition tap : partitions) {
                // Now search for an index.
                final Optional<PartitionStatistics> itemResult = IntStream.range(0, partitionsToQuery.size())
                        .filter(i -> {
                            final TopicPartition info = partitionsToQuery.get(i);
                            return info.topic().equals(tap.getTimeline().getTopic()) &&
                                    info.partition() == KafkaCursor.toKafkaPartition(tap.getPartition());
                        }).mapToObj(indexFound -> (PartitionStatistics) new KafkaPartitionStatistics(
                                tap.getTimeline(),
                                partitionsToQuery.get(indexFound).partition(),
                                begins.get(indexFound),
                                ends.get(indexFound) - 1L))
                        .findAny();
                result.add(itemResult);
            }
            return result;
=======
        try (Consumer<byte[], byte[]> consumer = kafkaFactory.getConsumer()) {
            final Optional<PartitionInfo> tp = consumer.partitionsFor(timeline.getTopic()).stream()
                    .filter(p -> KafkaCursor.toNakadiPartition(p.partition()).equals(partition))
                    .findAny();
            if (!tp.isPresent()) {
                return Optional.empty();
            }
            final TopicPartition kafkaTP = tp.map(v -> new TopicPartition(v.topic(), v.partition())).get();
            final Collection<TopicPartition> topicPartitions = Collections.singletonList(kafkaTP);
            consumer.assign(Collections.singletonList(kafkaTP));
            consumer.seekToBeginning(topicPartitions);

            final long begin = consumer.position(kafkaTP);
            consumer.seekToEnd(topicPartitions);
            final long end = consumer.position(kafkaTP);

            return Optional.of(new KafkaPartitionStatistics(timeline, kafkaTP.partition(), begin, end - 1));
>>>>>>> 00a73a7f
        } catch (final Exception e) {
            throw new ServiceUnavailableException("Error occurred when fetching partitions offsets", e);
        }
    }

    @Override
    public List<PartitionStatistics> loadTopicStatistics(final Collection<Timeline> timelines)
            throws ServiceUnavailableException {
        try (Consumer<byte[], byte[]> consumer = kafkaFactory.getConsumer()) {
            final Map<TopicPartition, Timeline> backMap = new HashMap<>();
            for (final Timeline timeline : timelines) {
                consumer.partitionsFor(timeline.getTopic())
                        .stream()
                        .map(p -> new TopicPartition(p.topic(), p.partition()))
                        .forEach(tp -> backMap.put(tp, timeline));
            }
            final List<TopicPartition> kafkaTPs = new ArrayList<>(backMap.keySet());
            consumer.assign(kafkaTPs);
            consumer.seekToBeginning(kafkaTPs);
            final long[] begins = kafkaTPs.stream().mapToLong(consumer::position).toArray();

            consumer.seekToEnd(kafkaTPs);
            final long[] ends = kafkaTPs.stream().mapToLong(consumer::position).toArray();

            return IntStream.range(0, kafkaTPs.size())
                    .mapToObj(i -> new KafkaPartitionStatistics(
                            backMap.get(kafkaTPs.get(i)),
                            kafkaTPs.get(i).partition(),
                            begins[i],
                            ends[i] - 1))
                    .collect(toList());
        } catch (final Exception e) {
            throw new ServiceUnavailableException("Error occurred when fetching partitions offsets", e);
        }
    }

    @Override
    public List<PartitionEndStatistics> loadTopicEndStatistics(final Collection<Timeline> timelines)
            throws ServiceUnavailableException {
        try (Consumer<byte[], byte[]> consumer = kafkaFactory.getConsumer()) {
            final Map<TopicPartition, Timeline> backMap = new HashMap<>();
            for (final Timeline timeline : timelines) {
                consumer.partitionsFor(timeline.getTopic())
                        .stream()
                        .map(p -> new TopicPartition(p.topic(), p.partition()))
                        .forEach(tp -> backMap.put(tp, timeline));
            }
            final List<TopicPartition> kafkaTPs = newArrayList(backMap.keySet());
            consumer.assign(kafkaTPs);
            consumer.seekToEnd(kafkaTPs);
            return backMap.entrySet().stream()
                    .map(e -> {
                        final TopicPartition tp = e.getKey();
                        final Timeline timeline = e.getValue();
                        return new KafkaPartitionEndStatistics(timeline, tp.partition(), consumer.position(tp) - 1);
                    })
                    .collect(toList());
        } catch (final Exception e) {
            throw new ServiceUnavailableException("Error occurred when fetching partitions offsets", e);
        }
    }

    @Override
    public List<String> listPartitionNames(final String topicId) {
        final Producer<String, String> producer = kafkaFactory.takeProducer();
        try {
            return unmodifiableList(producer.partitionsFor(topicId)
                    .stream()
                    .map(partitionInfo -> KafkaCursor.toNakadiPartition(partitionInfo.partition()))
                    .collect(toList()));
        } finally {
            kafkaFactory.releaseProducer(producer);
        }
    }

    @Override
    public EventConsumer.LowLevelConsumer createEventConsumer(
            @Nullable final String clientId, final List<NakadiCursor> cursors)
            throws ServiceUnavailableException, InvalidCursorException {

        final Map<NakadiCursor, KafkaCursor> cursorMapping = this.convertToKafkaCursors(cursors);
        final Map<TopicPartition, Timeline> timelineMap = cursorMapping.entrySet().stream()
                .collect(Collectors.toMap(
                        entry -> new TopicPartition(entry.getValue().getTopic(), entry.getValue().getPartition()),
                        entry -> entry.getKey().getTimeline(),
                        (v1, v2) -> v2));
        final List<KafkaCursor> kafkaCursors = cursorMapping.values().stream()
                .map(kafkaCursor -> kafkaCursor.addOffset(1))
                .collect(toList());

        return new NakadiKafkaConsumer(
                kafkaFactory.getConsumer(clientId),
                kafkaCursors,
                timelineMap,
                nakadiSettings.getKafkaPollTimeoutMs());

    }

    public int compareOffsets(final NakadiCursor first, final NakadiCursor second) throws InvalidCursorException {
        return KafkaCursor.fromNakadiCursor(first).compareTo(KafkaCursor.fromNakadiCursor(second));
    }

    //  Method can work only with finished timeline (e.g. it will break for active timeline)
    public long totalEventsInPartition(final Timeline timeline, final String partitionString)
            throws InvalidCursorOperation {
        final Timeline.StoragePosition positions = timeline.getLatestPosition();

        try {
            return 1 + ((Timeline.KafkaStoragePosition) positions).getLastOffsetForPartition(
                    KafkaCursor.toKafkaPartition(partitionString));
        } catch (final IllegalArgumentException ex) {
            throw new InvalidCursorOperation(InvalidCursorOperation.Reason.PARTITION_NOT_FOUND);
        }
    }

    public long numberOfEventsBeforeCursor(final NakadiCursor cursor) {
        // could be -1 in case the cursor points to BEGIN
        return KafkaCursor.toKafkaOffset(cursor.getOffset());
    }

    @Override
    public NakadiCursor createBeforeBeginCursor(final Timeline timeline, final String partition) {
        return new KafkaCursor(timeline.getTopic(), KafkaCursor.toKafkaPartition(partition), -1)
                .toNakadiCursor(timeline);
    }

    @Override
    public NakadiCursor shiftWithinTimeline(final NakadiCursor current, final long stillToAdd)
            throws InvalidCursorException {
        return KafkaCursor.fromNakadiCursor(current).addOffset(stillToAdd).toNakadiCursor(current.getTimeline());
    }

    public void validateReadCursors(final List<NakadiCursor> cursors)
            throws InvalidCursorException, ServiceUnavailableException {
        convertToKafkaCursors(cursors);
    }

    private Map<NakadiCursor, KafkaCursor> convertToKafkaCursors(final List<NakadiCursor> cursors)
            throws ServiceUnavailableException, InvalidCursorException {
        final List<Timeline> timelines = cursors.stream().map(NakadiCursor::getTimeline).distinct().collect(toList());
        final List<PartitionStatistics> statistics = loadTopicStatistics(timelines);

        final Map<NakadiCursor, KafkaCursor> result = new HashMap<>();
        for (final NakadiCursor position : cursors) {
            validateCursorForNulls(position);
            final Optional<PartitionStatistics> partition =
                    statistics.stream().filter(t -> Objects.equals(t.getPartition(), position.getPartition()))
                            .filter(t -> Objects.equals(t.getTimeline().getTopic(), position.getTopic()))
                            .findAny();
            if (!partition.isPresent()) {
                throw new InvalidCursorException(PARTITION_NOT_FOUND, position);
            }
            final KafkaCursor toCheck = KafkaCursor.fromNakadiCursor(position);

            // Checking oldest position
            final KafkaCursor oldestCursor = KafkaCursor.fromNakadiCursor(partition.get().getBeforeFirst());
            if (toCheck.compareTo(oldestCursor) < 0) {
                throw new InvalidCursorException(UNAVAILABLE, position);
            }
            // checking newest position
            final KafkaCursor newestPosition = KafkaCursor.fromNakadiCursor(partition.get().getLast());
            if (toCheck.compareTo(newestPosition) > 0) {
                throw new InvalidCursorException(UNAVAILABLE, position);
            } else {
                result.put(position, toCheck);
            }
        }
        return result;
    }

    @Override
    public void validateCommitCursor(final NakadiCursor position) throws InvalidCursorException {
        KafkaCursor.fromNakadiCursor(position);
    }

    @Override
    public void setRetentionTime(final String topic, final Long retentionMs) throws TopicConfigException {
        try {
            doWithZkUtils(zkUtils -> {
                final Properties topicProps = AdminUtils.fetchEntityConfig(zkUtils, ConfigType.Topic(), topic);
                topicProps.setProperty("retention.ms", Long.toString(retentionMs));
                AdminUtils.changeTopicConfig(zkUtils, topic, topicProps);
            });
        } catch (final Exception e) {
            throw new TopicConfigException("Unable to update retention time for topic " + topic, e);
        }
    }

    private void validateCursorForNulls(final NakadiCursor cursor) throws InvalidCursorException {
        if (cursor.getPartition() == null) {
            throw new InvalidCursorException(NULL_PARTITION, cursor);
        }
        if (cursor.getOffset() == null) {
            throw new InvalidCursorException(NULL_OFFSET, cursor);
        }
    }

    @FunctionalInterface
    private interface ZkUtilsAction {
        void execute(ZkUtils zkUtils) throws Exception;
    }

    private void doWithZkUtils(final ZkUtilsAction action) throws Exception {
        ZkUtils zkUtils = null;
        try {
            final String connectionString = zkFactory.get().getZookeeperClient().getCurrentConnectionString();
            zkUtils = ZkUtils.apply(connectionString, zookeeperSettings.getZkSessionTimeoutMs(),
                    zookeeperSettings.getZkConnectionTimeoutMs(), false);
            action.execute(zkUtils);
        } finally {
            if (zkUtils != null) {
                zkUtils.close();
            }
        }
    }
}<|MERGE_RESOLUTION|>--- conflicted
+++ resolved
@@ -44,10 +44,6 @@
 
 import javax.annotation.Nullable;
 import java.util.ArrayList;
-<<<<<<< HEAD
-import java.util.Arrays;
-=======
->>>>>>> 00a73a7f
 import java.util.Collection;
 import java.util.Collections;
 import java.util.HashMap;
@@ -313,7 +309,6 @@
     @Override
     public Optional<PartitionStatistics> loadPartitionStatistics(final Timeline timeline, final String partition)
             throws ServiceUnavailableException {
-<<<<<<< HEAD
         return loadPartitionStatistics(Collections.singletonList(new TimelineAndPartition(timeline, partition))).get(0);
     }
 
@@ -337,9 +332,9 @@
                     .collect(Collectors.toList());
 
             consumer.assign(partitionsToQuery);
-            consumer.seekToBeginning(partitionsToQuery.toArray(new TopicPartition[0]));
+            consumer.seekToBeginning(partitionsToQuery);
             final List<Long> begins = partitionsToQuery.stream().map(consumer::position).collect(toList());
-            consumer.seekToEnd(partitionsToQuery.toArray(new TopicPartition[0]));
+            consumer.seekToEnd(partitionsToQuery);
             final List<Long> ends = partitionsToQuery.stream().map(consumer::position).collect(toList());
 
             final List<Optional<PartitionStatistics>> result = new ArrayList<>(partitions.size());
@@ -359,25 +354,6 @@
                 result.add(itemResult);
             }
             return result;
-=======
-        try (Consumer<byte[], byte[]> consumer = kafkaFactory.getConsumer()) {
-            final Optional<PartitionInfo> tp = consumer.partitionsFor(timeline.getTopic()).stream()
-                    .filter(p -> KafkaCursor.toNakadiPartition(p.partition()).equals(partition))
-                    .findAny();
-            if (!tp.isPresent()) {
-                return Optional.empty();
-            }
-            final TopicPartition kafkaTP = tp.map(v -> new TopicPartition(v.topic(), v.partition())).get();
-            final Collection<TopicPartition> topicPartitions = Collections.singletonList(kafkaTP);
-            consumer.assign(Collections.singletonList(kafkaTP));
-            consumer.seekToBeginning(topicPartitions);
-
-            final long begin = consumer.position(kafkaTP);
-            consumer.seekToEnd(topicPartitions);
-            final long end = consumer.position(kafkaTP);
-
-            return Optional.of(new KafkaPartitionStatistics(timeline, kafkaTP.partition(), begin, end - 1));
->>>>>>> 00a73a7f
         } catch (final Exception e) {
             throw new ServiceUnavailableException("Error occurred when fetching partitions offsets", e);
         }
