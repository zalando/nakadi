--- conflicted
+++ resolved
@@ -1,33 +1,6 @@
 package org.zalando.nakadi.repository.kafka;
 
 import com.google.common.base.Preconditions;
-<<<<<<< HEAD
-import static com.google.common.collect.Lists.newArrayList;
-import java.util.ArrayList;
-import java.util.Arrays;
-import java.util.Collection;
-import java.util.Collections;
-import static java.util.Collections.unmodifiableList;
-import java.util.HashMap;
-import java.util.List;
-import java.util.Map;
-import java.util.Objects;
-import java.util.Optional;
-import java.util.Properties;
-import java.util.Set;
-import java.util.concurrent.CompletableFuture;
-import java.util.concurrent.ConcurrentHashMap;
-import java.util.concurrent.ConcurrentMap;
-import java.util.concurrent.ExecutionException;
-import java.util.concurrent.TimeUnit;
-import java.util.concurrent.TimeoutException;
-import java.util.stream.Collectors;
-import static java.util.stream.Collectors.toList;
-import java.util.stream.IntStream;
-import java.util.stream.Stream;
-import javax.annotation.Nullable;
-=======
->>>>>>> 50ef88a4
 import kafka.admin.AdminUtils;
 import kafka.common.TopicExistsException;
 import kafka.server.ConfigType;
@@ -69,6 +42,7 @@
 import org.zalando.nakadi.util.UUIDGenerator;
 
 import javax.annotation.Nullable;
+import java.util.ArrayList;
 import java.util.Arrays;
 import java.util.Collection;
 import java.util.Collections;
@@ -78,6 +52,7 @@
 import java.util.Objects;
 import java.util.Optional;
 import java.util.Properties;
+import java.util.Set;
 import java.util.concurrent.CompletableFuture;
 import java.util.concurrent.ConcurrentHashMap;
 import java.util.concurrent.ConcurrentMap;
@@ -345,7 +320,6 @@
                         Collectors.mapping(TimelineAndPartition::getPartition, Collectors.toSet())
                 ));
         try (Consumer<byte[], byte[]> consumer = kafkaFactory.getConsumer()) {
-<<<<<<< HEAD
             final List<PartitionInfo> allKafkaPartitions = topicToPartitions.keySet().stream()
                     .map(consumer::partitionsFor)
                     .flatMap(Collection::stream)
@@ -377,20 +351,10 @@
                                 ends.get(indexFound) - 1L))
                         .findAny();
                 result.add(itemResult);
-=======
-            final List<PartitionInfo> topicPartitions = consumer.partitionsFor(timeline.getTopic());
-
-            final Optional<PartitionInfo> tp = topicPartitions.stream()
-                    .filter(p -> KafkaCursor.toNakadiPartition(p.partition()).equals(partition))
-                    .findAny();
-            if (!tp.isPresent()) {
-                return Optional.empty();
->>>>>>> 50ef88a4
             }
             return result;
         } catch (final Exception e) {
-            throw new ServiceUnavailableException("Error occurred when fetching partitions offsets from " +
-                    timeline + " for partition " + partition, e);
+            throw new ServiceUnavailableException("Error occurred when fetching partitions offsets", e);
         }
     }
 
