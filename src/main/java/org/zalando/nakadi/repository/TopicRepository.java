--- conflicted
+++ resolved
@@ -47,16 +47,12 @@
 
     boolean topicExists(String topic) throws TopicRepositoryException;
 
-<<<<<<< HEAD
+    void syncPostBatch(String topicId, List<BatchItem> batch, Span parentSpan, String eventTypeName)
+            throws EventPublishingException;
+
     void repartition(String topic, int partitionsNumber) throws CannotAddPartitionToTopicException,
             TopicConfigException;
-
-    void syncPostBatch(String topicId, List<BatchItem> batch) throws EventPublishingException;
-=======
-    void syncPostBatch(String topicId, List<BatchItem> batch, Span parentSpan, String eventTypeName)
-            throws EventPublishingException;
->>>>>>> 45519bf9
-
+    
     Optional<PartitionStatistics> loadPartitionStatistics(Timeline timeline, String partition)
             throws ServiceTemporarilyUnavailableException;
 
