package org.zalando.nakadi.config;

import org.slf4j.Logger;
import org.slf4j.LoggerFactory;
import org.springframework.beans.factory.annotation.Autowired;
import org.springframework.beans.factory.annotation.Value;
import org.springframework.context.annotation.Configuration;
import org.springframework.http.HttpOutputMessage;
import org.springframework.http.converter.HttpMessageConverter;
import org.springframework.http.converter.HttpMessageNotWritableException;
import org.springframework.http.converter.json.MappingJackson2HttpMessageConverter;
import org.springframework.security.config.annotation.web.builders.HttpSecurity;
import org.springframework.security.core.AuthenticationException;
import org.springframework.security.oauth2.common.exceptions.OAuth2Exception;
import org.springframework.security.oauth2.config.annotation.web.configuration.EnableResourceServer;
import org.springframework.security.oauth2.config.annotation.web.configuration.ResourceServerConfigurerAdapter;
import org.springframework.security.oauth2.config.annotation.web.configurers.ResourceServerSecurityConfigurer;
import org.springframework.security.oauth2.provider.error.DefaultOAuth2ExceptionRenderer;
import org.springframework.security.oauth2.provider.error.OAuth2AccessDeniedHandler;
import org.springframework.security.oauth2.provider.error.OAuth2AuthenticationEntryPoint;
import org.springframework.security.oauth2.provider.token.ResourceServerTokenServices;
<<<<<<< HEAD
import org.springframework.security.web.firewall.FirewalledRequest;
import org.springframework.security.web.firewall.HttpFirewall;
import org.springframework.security.web.firewall.RequestRejectedException;
import org.springframework.security.web.firewall.StrictHttpFirewall;
import org.zalando.problem.Status;
import org.zalando.problem.StatusType;
import org.zalando.stups.oauth2.spring.security.expression.ExtendedOAuth2WebSecurityExpressionHandler;

import javax.servlet.http.HttpServletRequest;
=======
import org.zalando.stups.oauth2.spring.security.expression.ExtendedOAuth2WebSecurityExpressionHandler;

import javax.ws.rs.core.Response;
>>>>>>> e6accddb
import java.io.IOException;
import java.text.MessageFormat;
import java.util.ArrayList;
import java.util.List;

import static org.springframework.http.HttpMethod.DELETE;
import static org.springframework.http.HttpMethod.GET;
import static org.springframework.http.HttpMethod.POST;
import static org.springframework.http.HttpMethod.PUT;
import static org.zalando.problem.Status.INTERNAL_SERVER_ERROR;
import static org.zalando.problem.Status.UNAUTHORIZED;

@EnableResourceServer
@Configuration
public class SecurityConfiguration extends ResourceServerConfigurerAdapter {

    private static final Logger LOG = LoggerFactory.getLogger(SecurityConfiguration.class);

    @Autowired
    private SecuritySettings settings;

    @Autowired
    private ResourceServerTokenServices tokenServices;

    @Value("${nakadi.oauth2.scopes.uid}")
    private String uidScope;

    @Value("${nakadi.oauth2.realms}")
    private String realms;

    @Value("${nakadi.oauth2.scopes.nakadiAdmin}")
    private String nakadiAdminScope;

    @Value("${nakadi.oauth2.scopes.eventTypeWrite}")
    private String eventTypeWriteScope;

    @Value("${nakadi.oauth2.scopes.eventStreamRead}")
    private String eventStreamReadScope;

    @Value("${nakadi.oauth2.scopes.eventStreamWrite}")
    private String eventStreamWriteScope;

    public static String hasScope(final String scope) {
        return MessageFormat.format("#oauth2.hasScope(''{0}'')", scope);
    }

    public static String hasUidScopeAndAnyRealm(final String realms) {
        return MessageFormat.format("#oauth2.hasUidScopeAndAnyRealm(''{0}'')", realms);
    }

    @Override
    public void configure(final HttpSecurity http) throws Exception {
        LOG.info("Authentication mode: " + settings.getAuthMode());

        if (settings.getAuthMode() == SecuritySettings.AuthMode.FULL) {
            http.authorizeRequests()
                    .antMatchers(GET, "/event-types/*/partitions/**").access(hasScope(eventStreamReadScope))
                    .antMatchers(GET, "/event-types/*/events/**").access(hasScope(eventStreamReadScope))
                    .antMatchers(GET, "/event-types/*/cursor-distances/**").access(hasScope(eventStreamReadScope))
                    .antMatchers(GET, "/event-types/*/shifted-cursors/**").access(hasScope(eventStreamReadScope))
                    .antMatchers(GET, "/event-types/*/cursors-lag/**").access(hasScope(eventStreamReadScope))
                    .antMatchers(GET, "/subscriptions/*/events/**").access(hasScope(eventStreamReadScope))
                    .antMatchers(GET, "/subscriptions/*/cursors/**").access(hasScope(eventStreamReadScope))
                    .antMatchers(POST, "/subscriptions/*/cursors/**").access(hasScope(eventStreamReadScope))
                    .antMatchers(GET, "/subscriptions/*/stats/**").access(hasScope(eventStreamReadScope))
                    .antMatchers(POST, "/event-types/*/shifted-cursors").access(hasScope(eventStreamReadScope))
                    .antMatchers(POST, "/event-types/*/cursors-lag").access(hasScope(eventStreamReadScope))
                    .antMatchers(POST, "/event-types/*/cursor-distances").access(hasScope(eventStreamReadScope))
                    .antMatchers(POST, "/event-types/*/events/**").access(hasScope(eventStreamWriteScope))
                    .antMatchers(DELETE, "/event-types/*/**").access(hasScope(nakadiAdminScope))
                    .antMatchers(POST, "/event-types/**").access(hasScope(eventTypeWriteScope))
                    .antMatchers(PUT, "/event-types/**").access(hasScope(eventTypeWriteScope))
                    .antMatchers(GET, "/subscriptions/*/**").access(hasScope(eventStreamReadScope))
                    .antMatchers(DELETE, "/subscriptions/*/**").access(hasScope(eventStreamReadScope))
                    .antMatchers(POST, "/subscriptions/**").access(hasScope(eventStreamReadScope))
                    .antMatchers(GET, "/subscriptions/**").access(hasScope(eventStreamReadScope))
                    .antMatchers(GET, "/health/**").permitAll()
                    .anyRequest().access(hasScope(uidScope));
        } else if (settings.getAuthMode() == SecuritySettings.AuthMode.BASIC) {
            http.authorizeRequests()
                    .antMatchers(GET, "/health/**").permitAll()
                    .anyRequest().access(hasScope(uidScope));
        } else if (settings.getAuthMode() == SecuritySettings.AuthMode.REALM) {
            http.authorizeRequests()
                    .antMatchers(GET, "/health/**").permitAll()
                    .anyRequest().access(hasUidScopeAndAnyRealm(realms));
        } else {
            http.authorizeRequests()
                    .anyRequest().permitAll();
        }
    }

    @Override
    public void configure(final ResourceServerSecurityConfigurer resources) throws Exception {
        final OAuth2AuthenticationEntryPoint oAuth2AuthenticationEntryPoint = new OAuth2AuthenticationEntryPoint();
        oAuth2AuthenticationEntryPoint.setExceptionRenderer(new ProblemOauthExceptionRenderer());
        resources.authenticationEntryPoint(oAuth2AuthenticationEntryPoint);
        resources.tokenServices(tokenServices);
        resources.expressionHandler(new ExtendedOAuth2WebSecurityExpressionHandler());
        final OAuth2AccessDeniedHandler oAuth2AccessDeniedHandler = new OAuth2AccessDeniedHandler();
        oAuth2AccessDeniedHandler.setExceptionRenderer(new ProblemOauthExceptionRenderer());
        resources.accessDeniedHandler(oAuth2AccessDeniedHandler);
    }

    private static class ProblemOauthExceptionRenderer extends DefaultOAuth2ExceptionRenderer {

        ProblemOauthExceptionRenderer() {
            final List<HttpMessageConverter<?>> messageConverters = new ArrayList<>();
            messageConverters.add(new ProblemOauthMessageConverter());
            setMessageConverters(messageConverters);
        }
    }

    private static class ProblemOauthMessageConverter extends MappingJackson2HttpMessageConverter {

        @Override
        protected void writeInternal(final Object object, final HttpOutputMessage outputMessage)
                throws IOException, HttpMessageNotWritableException {
            super.writeInternal(toJsonResponse(object), outputMessage);
        }

        protected Object toJsonResponse(final Object object) {
            if (object instanceof OAuth2Exception) {
                final OAuth2Exception oae = (OAuth2Exception) object;
                if (oae.getCause() != null) {
                    if (oae.getCause() instanceof AuthenticationException) {
                        return new ProblemResponse(UNAUTHORIZED, oae.getCause().getMessage());
                    }
                    return new ProblemResponse(INTERNAL_SERVER_ERROR, oae.getMessage());
                }

                return new ProblemResponse(fromStatusCode(oae.getHttpErrorCode()), oae.getMessage());
            }

            return new ProblemResponse(INTERNAL_SERVER_ERROR,
                    "Unrecognized error happened in authentication path");
        }
    }

    private static class ProblemResponse {
        private final String type;
        private final String title;
        private final int status;
        private final String detail;

        ProblemResponse(final StatusType status, final String detail) {
            this.type = "https://httpstatus.es/" + status.getStatusCode();
            this.title = status.getReasonPhrase();
            this.status = status.getStatusCode();
            this.detail = detail;
        }

        public String getType() {
            return type;
        }

        public String getTitle() {
            return title;
        }

        public int getStatus() {
            return status;
        }

        public String getDetail() {
            return detail;
        }
    }

<<<<<<< HEAD
    // TODO: REMOVE IT AFTER EVERYONE HAS NORMALIZED THEIR URLS
    @Bean
    public HttpFirewall allowUrlEncodedSlashHttpFirewall() {
        return new AllowForwardSlashesStrictHttpFirewall();
    }

    // TODO: REMOVE IT AFTER EVERYONE HAS NORMALIZED THEIR URLS
    private static class AllowForwardSlashesStrictHttpFirewall extends StrictHttpFirewall {

        private static final String ENCODED_PERCENT = "%25";
        private static final String PERCENT = "%";
        private static final List<String> FORBIDDEN_ENCODED_PERIOD =
                Collections.unmodifiableList(Arrays.asList("%2e", "%2E"));
        private Set<String> encodedUrlBlacklist = new HashSet<>();
        private Set<String> decodedUrlBlacklist = new HashSet<>();

        AllowForwardSlashesStrictHttpFirewall() {
            super();
            this.encodedUrlBlacklist.add(ENCODED_PERCENT);
            this.encodedUrlBlacklist.addAll(FORBIDDEN_ENCODED_PERIOD);
            this.decodedUrlBlacklist.add(PERCENT);
        }

        private static boolean containsOnlyPrintableAsciiCharacters(final String uri) {
            final int length = uri.length();
            for (int i = 0; i < length; i++) {
                final char c = uri.charAt(i);
                if (c < '\u0020' || c > '\u007e') {
                    return false;
                }
            }

            return true;
        }

        private static boolean encodedUrlContains(final HttpServletRequest request, final String value) {
            if (valueContains(request.getContextPath(), value)) {
                return true;
            }
            return valueContains(request.getRequestURI(), value);
        }

        private static boolean decodedUrlContains(final HttpServletRequest request, final String value) {
            if (valueContains(request.getServletPath(), value)) {
                return true;
            }
            if (valueContains(request.getPathInfo(), value)) {
                return true;
            }
            return false;
        }

        private static boolean valueContains(final String value, final String contains) {
            return value != null && value.contains(contains);
        }

        @Override
        public FirewalledRequest getFirewalledRequest(final HttpServletRequest request)
                throws RequestRejectedException {
            rejectedBlacklistedUrls(request);

            if (!isNormalized(request)) {
                throw new RequestRejectedException("The request was rejected because the URL was not normalized.");
            }

            final String requestUri = request.getRequestURI();
            if (!containsOnlyPrintableAsciiCharacters(requestUri)) {
                throw new RequestRejectedException("The requestURI was rejected because it can only " +
                        "contain printable ASCII characters.");
            }
            return new FirewalledRequest(request) {
                @Override
                public void reset() {
                }
            };
        }

        private static boolean isNormalized(final HttpServletRequest request) {
            if (!isNormalized(request.getRequestURI())) {
                return false;
            }
            if (!isNormalized(request.getContextPath())) {
                return false;
            }
            if (!isNormalized(request.getServletPath())) {
                return false;
            }
            if (!isNormalized(request.getPathInfo())) {
                return false;
            }
            return true;
        }

        private static boolean isNormalized(final String path) {
            if (path == null) {
                return true;
            }

            // ONLY THIS PART IS REMOVED, ALL OTHER CODE IS THE SAME AS IN StrictHttpFirewall
            // if (path.indexOf("//") > -1) {
            //     return false;
            // }

            for (int j = path.length(); j > 0;) {
                final int i = path.lastIndexOf('/', j - 1);
                final int gap = j - i;

                if (gap == 2 && path.charAt(i + 1) == '.') {
                    // ".", "/./" or "/."
                    return false;
                } else if (gap == 3 && path.charAt(i + 1) == '.' && path.charAt(i + 2) == '.') {
                    return false;
                }

                j = i;
            }

            return true;
        }

        private void rejectedBlacklistedUrls(final HttpServletRequest request) {
            for (final String forbidden : this.encodedUrlBlacklist) {
                if (encodedUrlContains(request, forbidden)) {
                    throw new RequestRejectedException("The request was rejected because the URL contained " +
                            "a potentially malicious String \"" + forbidden + "\"");
                }
            }
            for (final String forbidden : this.decodedUrlBlacklist) {
                if (decodedUrlContains(request, forbidden)) {
                    throw new RequestRejectedException("The request was rejected because the URL contained " +
                            "a potentially malicious String \"" + forbidden + "\"");
                }
            }
        }

    }

    private static Status fromStatusCode(final int code) {
        for (final Status status: Status.values()) {
            if (status.getStatusCode() == code) {
                return status;
            }
        }
        return null;
    }

=======
>>>>>>> e6accddb
}<|MERGE_RESOLUTION|>--- conflicted
+++ resolved
@@ -19,7 +19,6 @@
 import org.springframework.security.oauth2.provider.error.OAuth2AccessDeniedHandler;
 import org.springframework.security.oauth2.provider.error.OAuth2AuthenticationEntryPoint;
 import org.springframework.security.oauth2.provider.token.ResourceServerTokenServices;
-<<<<<<< HEAD
 import org.springframework.security.web.firewall.FirewalledRequest;
 import org.springframework.security.web.firewall.HttpFirewall;
 import org.springframework.security.web.firewall.RequestRejectedException;
@@ -29,11 +28,7 @@
 import org.zalando.stups.oauth2.spring.security.expression.ExtendedOAuth2WebSecurityExpressionHandler;
 
 import javax.servlet.http.HttpServletRequest;
-=======
-import org.zalando.stups.oauth2.spring.security.expression.ExtendedOAuth2WebSecurityExpressionHandler;
-
 import javax.ws.rs.core.Response;
->>>>>>> e6accddb
 import java.io.IOException;
 import java.text.MessageFormat;
 import java.util.ArrayList;
@@ -203,153 +198,4 @@
         }
     }
 
-<<<<<<< HEAD
-    // TODO: REMOVE IT AFTER EVERYONE HAS NORMALIZED THEIR URLS
-    @Bean
-    public HttpFirewall allowUrlEncodedSlashHttpFirewall() {
-        return new AllowForwardSlashesStrictHttpFirewall();
-    }
-
-    // TODO: REMOVE IT AFTER EVERYONE HAS NORMALIZED THEIR URLS
-    private static class AllowForwardSlashesStrictHttpFirewall extends StrictHttpFirewall {
-
-        private static final String ENCODED_PERCENT = "%25";
-        private static final String PERCENT = "%";
-        private static final List<String> FORBIDDEN_ENCODED_PERIOD =
-                Collections.unmodifiableList(Arrays.asList("%2e", "%2E"));
-        private Set<String> encodedUrlBlacklist = new HashSet<>();
-        private Set<String> decodedUrlBlacklist = new HashSet<>();
-
-        AllowForwardSlashesStrictHttpFirewall() {
-            super();
-            this.encodedUrlBlacklist.add(ENCODED_PERCENT);
-            this.encodedUrlBlacklist.addAll(FORBIDDEN_ENCODED_PERIOD);
-            this.decodedUrlBlacklist.add(PERCENT);
-        }
-
-        private static boolean containsOnlyPrintableAsciiCharacters(final String uri) {
-            final int length = uri.length();
-            for (int i = 0; i < length; i++) {
-                final char c = uri.charAt(i);
-                if (c < '\u0020' || c > '\u007e') {
-                    return false;
-                }
-            }
-
-            return true;
-        }
-
-        private static boolean encodedUrlContains(final HttpServletRequest request, final String value) {
-            if (valueContains(request.getContextPath(), value)) {
-                return true;
-            }
-            return valueContains(request.getRequestURI(), value);
-        }
-
-        private static boolean decodedUrlContains(final HttpServletRequest request, final String value) {
-            if (valueContains(request.getServletPath(), value)) {
-                return true;
-            }
-            if (valueContains(request.getPathInfo(), value)) {
-                return true;
-            }
-            return false;
-        }
-
-        private static boolean valueContains(final String value, final String contains) {
-            return value != null && value.contains(contains);
-        }
-
-        @Override
-        public FirewalledRequest getFirewalledRequest(final HttpServletRequest request)
-                throws RequestRejectedException {
-            rejectedBlacklistedUrls(request);
-
-            if (!isNormalized(request)) {
-                throw new RequestRejectedException("The request was rejected because the URL was not normalized.");
-            }
-
-            final String requestUri = request.getRequestURI();
-            if (!containsOnlyPrintableAsciiCharacters(requestUri)) {
-                throw new RequestRejectedException("The requestURI was rejected because it can only " +
-                        "contain printable ASCII characters.");
-            }
-            return new FirewalledRequest(request) {
-                @Override
-                public void reset() {
-                }
-            };
-        }
-
-        private static boolean isNormalized(final HttpServletRequest request) {
-            if (!isNormalized(request.getRequestURI())) {
-                return false;
-            }
-            if (!isNormalized(request.getContextPath())) {
-                return false;
-            }
-            if (!isNormalized(request.getServletPath())) {
-                return false;
-            }
-            if (!isNormalized(request.getPathInfo())) {
-                return false;
-            }
-            return true;
-        }
-
-        private static boolean isNormalized(final String path) {
-            if (path == null) {
-                return true;
-            }
-
-            // ONLY THIS PART IS REMOVED, ALL OTHER CODE IS THE SAME AS IN StrictHttpFirewall
-            // if (path.indexOf("//") > -1) {
-            //     return false;
-            // }
-
-            for (int j = path.length(); j > 0;) {
-                final int i = path.lastIndexOf('/', j - 1);
-                final int gap = j - i;
-
-                if (gap == 2 && path.charAt(i + 1) == '.') {
-                    // ".", "/./" or "/."
-                    return false;
-                } else if (gap == 3 && path.charAt(i + 1) == '.' && path.charAt(i + 2) == '.') {
-                    return false;
-                }
-
-                j = i;
-            }
-
-            return true;
-        }
-
-        private void rejectedBlacklistedUrls(final HttpServletRequest request) {
-            for (final String forbidden : this.encodedUrlBlacklist) {
-                if (encodedUrlContains(request, forbidden)) {
-                    throw new RequestRejectedException("The request was rejected because the URL contained " +
-                            "a potentially malicious String \"" + forbidden + "\"");
-                }
-            }
-            for (final String forbidden : this.decodedUrlBlacklist) {
-                if (decodedUrlContains(request, forbidden)) {
-                    throw new RequestRejectedException("The request was rejected because the URL contained " +
-                            "a potentially malicious String \"" + forbidden + "\"");
-                }
-            }
-        }
-
-    }
-
-    private static Status fromStatusCode(final int code) {
-        for (final Status status: Status.values()) {
-            if (status.getStatusCode() == code) {
-                return status;
-            }
-        }
-        return null;
-    }
-
-=======
->>>>>>> e6accddb
 }