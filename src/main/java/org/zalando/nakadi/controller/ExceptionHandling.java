--- conflicted
+++ resolved
@@ -13,14 +13,11 @@
 import org.zalando.nakadi.exceptions.IllegalClientIdException;
 import org.zalando.nakadi.exceptions.IllegalScopeException;
 import org.zalando.nakadi.exceptions.NakadiException;
-<<<<<<< HEAD
 import org.zalando.nakadi.exceptions.NakadiRuntimeException;
 import org.zalando.nakadi.exceptions.TimelineException;
 import org.zalando.nakadi.exceptions.TopicCreationException;
-=======
 import org.zalando.nakadi.exceptions.runtime.MyNakadiRuntimeException1;
 import org.zalando.nakadi.exceptions.runtime.RepositoryProblemException;
->>>>>>> 8c750b1b
 import org.zalando.problem.Problem;
 import org.zalando.problem.spring.web.advice.ProblemHandling;
 import org.zalando.problem.spring.web.advice.Responses;
@@ -83,8 +80,7 @@
 
     @ExceptionHandler
     public ResponseEntity<Problem> handleExceptionWrapper(final NakadiRuntimeException exception,
-                                                          final NativeWebRequest request) throws Exception
-    {
+                                                          final NativeWebRequest request) throws Exception {
         final Throwable cause = exception.getCause();
         if (cause instanceof NakadiException) {
             final NakadiException ne = (NakadiException) cause;
@@ -93,7 +89,20 @@
         throw exception.getException();
     }
 
-<<<<<<< HEAD
+    @ExceptionHandler(RepositoryProblemException.class)
+    public ResponseEntity<Problem> handleRepositoryProblem(final RepositoryProblemException exception,
+                                                           final NativeWebRequest request) {
+        LOG.error("Repository problem occurred", exception);
+        return Responses.create(Response.Status.SERVICE_UNAVAILABLE, exception.getMessage(), request);
+    }
+
+    @ExceptionHandler(MyNakadiRuntimeException1.class)
+    public ResponseEntity<Problem> handleInternalError(final MyNakadiRuntimeException1 exception,
+                                                       final NativeWebRequest request) {
+        LOG.error("Unexpected problem occurred", exception);
+        return Responses.create(Response.Status.INTERNAL_SERVER_ERROR, exception.getMessage(), request);
+    }
+
     @ExceptionHandler(TimelineException.class)
     public ResponseEntity<Problem> handleTimelineException(final TimelineException exception,
                                                            final NativeWebRequest request) {
@@ -113,19 +122,4 @@
         return Responses.create(Response.Status.SERVICE_UNAVAILABLE, exception.getMessage(), request);
     }
 
-=======
-    @ExceptionHandler(RepositoryProblemException.class)
-    public ResponseEntity<Problem> handleRepositoryProblem(final RepositoryProblemException exception,
-                                                           final NativeWebRequest request) {
-        LOG.error("Repository problem occurred", exception);
-        return Responses.create(Response.Status.SERVICE_UNAVAILABLE, exception.getMessage(), request);
-    }
-
-    @ExceptionHandler(MyNakadiRuntimeException1.class)
-    public ResponseEntity<Problem> handleInternalError(final MyNakadiRuntimeException1 exception,
-                                                       final NativeWebRequest request) {
-        LOG.error("Unexpected problem occurred", exception);
-        return Responses.create(Response.Status.INTERNAL_SERVER_ERROR, exception.getMessage(), request);
-    }
->>>>>>> 8c750b1b
 }