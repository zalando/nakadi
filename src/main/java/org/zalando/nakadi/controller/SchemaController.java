--- conflicted
+++ resolved
@@ -14,11 +14,6 @@
 import org.zalando.nakadi.domain.EventType;
 import org.zalando.nakadi.domain.EventTypeSchema;
 import org.zalando.nakadi.domain.PaginationWrapper;
-<<<<<<< HEAD
-import org.zalando.nakadi.exceptions.runtime.InvalidLimitException;
-import org.zalando.nakadi.service.EventTypeService;
-import org.zalando.nakadi.service.SchemaService;
-=======
 import org.zalando.nakadi.exceptions.runtime.InternalNakadiException;
 import org.zalando.nakadi.exceptions.runtime.InvalidLimitException;
 import org.zalando.nakadi.exceptions.runtime.InvalidVersionNumberException;
@@ -28,7 +23,6 @@
 import org.zalando.nakadi.service.SchemaService;
 import org.zalando.problem.Problem;
 import org.zalando.problem.spring.web.advice.Responses;
->>>>>>> 885a8c8e
 
 import static javax.ws.rs.core.Response.Status.NOT_FOUND;
 
@@ -51,12 +45,8 @@
             @PathVariable("name") final String name,
             @RequestParam(value = "offset", required = false, defaultValue = "0") final int offset,
             @RequestParam(value = "limit", required = false, defaultValue = "20") final int limit,
-<<<<<<< HEAD
-            final NativeWebRequest request) throws InvalidLimitException {
-=======
             final NativeWebRequest request)
             throws InvalidLimitException, NoSuchEventTypeException, InternalNakadiException {
->>>>>>> 885a8c8e
         final EventType eventType = eventTypeService.get(name);
 
         final PaginationWrapper schemas = schemaService.getSchemas(name, offset, limit);
@@ -71,14 +61,6 @@
             NoSuchSchemaException, InvalidVersionNumberException {
         if (version.equals("latest")) { // latest schema might be cached with the event type
             final EventType eventType = eventTypeService.get(name);
-<<<<<<< HEAD
-
-            return ResponseEntity.status(HttpStatus.OK).body(eventType.getSchema());
-        }
-
-        final EventTypeSchema result = schemaService.getSchemaVersion(name, version);
-        return ResponseEntity.status(HttpStatus.OK).body(result);
-=======
 
             return ResponseEntity.status(HttpStatus.OK).body(eventType.getSchema());
         }
@@ -92,6 +74,5 @@
                                                                final NativeWebRequest request) {
         LOG.debug(exception.getMessage());
         return Responses.create(NOT_FOUND, exception.getMessage(), request);
->>>>>>> 885a8c8e
     }
 }