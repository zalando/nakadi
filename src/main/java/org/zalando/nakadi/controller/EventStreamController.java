package org.zalando.nakadi.controller;

import com.codahale.metrics.Counter;
import com.codahale.metrics.Meter;
import com.codahale.metrics.MetricRegistry;
import com.fasterxml.jackson.core.type.TypeReference;
import com.fasterxml.jackson.databind.ObjectMapper;
import com.google.common.annotations.VisibleForTesting;
import com.google.common.collect.ImmutableList;
import org.slf4j.Logger;
import org.slf4j.LoggerFactory;
import org.springframework.beans.factory.annotation.Autowired;
import org.springframework.beans.factory.annotation.Qualifier;
import org.springframework.http.HttpStatus;
import org.springframework.web.bind.annotation.PathVariable;
import org.springframework.web.bind.annotation.RequestHeader;
import org.springframework.web.bind.annotation.RequestMapping;
import org.springframework.web.bind.annotation.RequestMethod;
import org.springframework.web.bind.annotation.RequestParam;
import org.springframework.web.bind.annotation.RestController;
import org.springframework.web.servlet.mvc.method.annotation.StreamingResponseBody;
import org.zalando.nakadi.domain.CursorError;
import org.zalando.nakadi.domain.EventType;
import org.zalando.nakadi.domain.NakadiCursor;
import org.zalando.nakadi.domain.PartitionStatistics;
import org.zalando.nakadi.domain.Storage;
import org.zalando.nakadi.domain.Timeline;
import org.zalando.nakadi.exceptions.InternalNakadiException;
import org.zalando.nakadi.exceptions.InvalidCursorException;
import org.zalando.nakadi.exceptions.NakadiException;
import org.zalando.nakadi.exceptions.NoConnectionSlotsException;
import org.zalando.nakadi.exceptions.NoSuchEventTypeException;
import org.zalando.nakadi.exceptions.ServiceUnavailableException;
import org.zalando.nakadi.exceptions.UnparseableCursorException;
import org.zalando.nakadi.exceptions.runtime.AccessDeniedException;
import org.zalando.nakadi.exceptions.runtime.ServiceTemporarilyUnavailableException;
import org.zalando.nakadi.metrics.MetricUtils;
import org.zalando.nakadi.repository.EventConsumer;
import org.zalando.nakadi.repository.EventTypeRepository;
import org.zalando.nakadi.repository.TopicRepository;
import org.zalando.nakadi.security.Client;
import org.zalando.nakadi.service.AuthorizationValidator;
import org.zalando.nakadi.service.BlacklistService;
import org.zalando.nakadi.service.ClosedConnectionsCrutch;
import org.zalando.nakadi.service.ConnectionSlot;
import org.zalando.nakadi.service.ConsumerLimitingService;
import org.zalando.nakadi.service.CursorConverter;
import org.zalando.nakadi.service.EventStream;
import org.zalando.nakadi.service.EventStreamConfig;
import org.zalando.nakadi.service.EventStreamFactory;
import org.zalando.nakadi.service.EventTypeChangeListener;
import org.zalando.nakadi.service.timeline.TimelineService;
import org.zalando.nakadi.util.FeatureToggleService;
import org.zalando.nakadi.util.FlowIdUtils;
import org.zalando.nakadi.view.Cursor;
import org.zalando.problem.Problem;

import javax.annotation.Nullable;
import javax.servlet.http.HttpServletRequest;
import javax.servlet.http.HttpServletResponse;
import javax.ws.rs.core.Response;
import java.io.Closeable;
import java.io.IOException;
import java.io.OutputStream;
import java.util.ArrayList;
import java.util.Collections;
import java.util.List;
import java.util.Map;
import java.util.Optional;
import java.util.concurrent.atomic.AtomicBoolean;
import java.util.stream.Collectors;

import static javax.ws.rs.core.Response.Status.BAD_REQUEST;
import static javax.ws.rs.core.Response.Status.FORBIDDEN;
import static javax.ws.rs.core.Response.Status.INTERNAL_SERVER_ERROR;
import static javax.ws.rs.core.Response.Status.NOT_FOUND;
import static javax.ws.rs.core.Response.Status.PRECONDITION_FAILED;
import static org.zalando.nakadi.metrics.MetricUtils.metricNameFor;
import static org.zalando.nakadi.util.FeatureToggleService.Feature.LIMIT_CONSUMERS_NUMBER;

@RestController
public class EventStreamController {

    private static final Logger LOG = LoggerFactory.getLogger(EventStreamController.class);
    public static final String CONSUMERS_COUNT_METRIC_NAME = "consumers";

    private final EventTypeRepository eventTypeRepository;
    private final TimelineService timelineService;
    private final ObjectMapper jsonMapper;
    private final EventStreamFactory eventStreamFactory;
    private final MetricRegistry metricRegistry;
    private final ClosedConnectionsCrutch closedConnectionsCrutch;
    private final BlacklistService blacklistService;
    private final ConsumerLimitingService consumerLimitingService;
    private final FeatureToggleService featureToggleService;
    private final CursorConverter cursorConverter;
    private final MetricRegistry streamMetrics;
    private final AuthorizationValidator authorizationValidator;
    private final EventTypeChangeListener eventTypeChangeListener;

    @Autowired
    public EventStreamController(final EventTypeRepository eventTypeRepository,
                                 final TimelineService timelineService,
                                 final ObjectMapper jsonMapper,
                                 final EventStreamFactory eventStreamFactory,
                                 final MetricRegistry metricRegistry,
                                 @Qualifier("streamMetricsRegistry") final MetricRegistry streamMetrics,
                                 final ClosedConnectionsCrutch closedConnectionsCrutch,
                                 final BlacklistService blacklistService,
                                 final ConsumerLimitingService consumerLimitingService,
                                 final FeatureToggleService featureToggleService,
                                 final CursorConverter cursorConverter,
                                 final AuthorizationValidator authorizationValidator,
                                 final EventTypeChangeListener eventTypeChangeListener) {
        this.eventTypeRepository = eventTypeRepository;
        this.timelineService = timelineService;
        this.jsonMapper = jsonMapper;
        this.eventStreamFactory = eventStreamFactory;
        this.metricRegistry = metricRegistry;
        this.streamMetrics = streamMetrics;
        this.closedConnectionsCrutch = closedConnectionsCrutch;
        this.blacklistService = blacklistService;
        this.consumerLimitingService = consumerLimitingService;
        this.featureToggleService = featureToggleService;
        this.cursorConverter = cursorConverter;
        this.authorizationValidator = authorizationValidator;
        this.eventTypeChangeListener = eventTypeChangeListener;
    }

    @VisibleForTesting
    List<NakadiCursor> getStreamingStart(final EventType eventType, final String cursorsStr)
            throws UnparseableCursorException, ServiceUnavailableException, InvalidCursorException,
            InternalNakadiException, NoSuchEventTypeException {
        List<Cursor> cursors = null;
        if (cursorsStr != null) {
            try {
                cursors = jsonMapper.readValue(cursorsStr, new TypeReference<ArrayList<Cursor>>() {
                });
            } catch (final IOException ex) {
                throw new UnparseableCursorException("incorrect syntax of X-nakadi-cursors header", ex, cursorsStr);
            }
            // Unfortunately, In order to have consistent exception checking, one can not just call validator
            for (final Cursor cursor : cursors) {
                if (null == cursor.getPartition()) {
                    throw new InvalidCursorException(CursorError.NULL_PARTITION, cursor);
                } else if (null == cursor.getOffset()) {
                    throw new InvalidCursorException(CursorError.NULL_OFFSET, cursor);
                }
            }
        }
        final Timeline latestTimeline = timelineService.getActiveTimeline(eventType);
        if (null != cursors) {
            if (cursors.isEmpty()) {
                throw new InvalidCursorException(CursorError.INVALID_FORMAT);
            }
            final List<NakadiCursor> result = new ArrayList<>();
            for (final Cursor c : cursors) {
                result.add(cursorConverter.convert(eventType.getName(), c));
            }

            for (final NakadiCursor c : result) {
                if (c.getTimeline().isDeleted()) {
                    throw new InvalidCursorException(CursorError.UNAVAILABLE, c);
                }
            }
            final Map<Storage, List<NakadiCursor>> groupedCursors = result.stream().collect(
                    Collectors.groupingBy(c -> c.getTimeline().getStorage()));
            for (final Map.Entry<Storage, List<NakadiCursor>> entry : groupedCursors.entrySet()) {
                timelineService.getTopicRepository(entry.getKey())
                        .validateReadCursors(entry.getValue());
            }
            return result;
        } else {
            final TopicRepository latestTopicRepository = timelineService.getTopicRepository(latestTimeline);
            // if no cursors provided - read from the newest available events
            return latestTopicRepository.loadTopicStatistics(Collections.singletonList(latestTimeline))
                    .stream()
                    .map(PartitionStatistics::getLast)
                    .collect(Collectors.toList());
        }
    }

    private void authorizeStreamRead(final String eventType) throws AccessDeniedException,
            ServiceTemporarilyUnavailableException {
        try {
            authorizationValidator.authorizeStreamRead(eventTypeRepository.findByName(eventType));
        } catch (final InternalNakadiException | NoSuchEventTypeException ex) {
            throw new ServiceTemporarilyUnavailableException(ex);
        }
    }

    @RequestMapping(value = "/event-types/{name}/events", method = RequestMethod.GET)
    public StreamingResponseBody streamEvents(
            @PathVariable("name") final String eventTypeName,
            @Nullable @RequestParam(value = "batch_limit", required = false) final Integer batchLimit,
            @Nullable @RequestParam(value = "stream_limit", required = false) final Integer streamLimit,
            @Nullable @RequestParam(value = "batch_flush_timeout", required = false) final Integer batchTimeout,
            @Nullable @RequestParam(value = "stream_timeout", required = false) final Integer streamTimeout,
            @Nullable
            @RequestParam(value = "stream_keep_alive_limit", required = false) final Integer streamKeepAliveLimit,
            @Nullable @RequestHeader(name = "X-nakadi-cursors", required = false) final String cursorsStr,
<<<<<<< HEAD
            final HttpServletRequest request, final HttpServletResponse response, final Client client) {
=======
            final HttpServletRequest request, final HttpServletResponse response, final Client client)
            throws IOException {
        final String flowId = FlowIdUtils.peek();
>>>>>>> 6e4906aa

        return outputStream -> {
            FlowIdUtils.push(flowId);

            if (blacklistService.isConsumptionBlocked(eventTypeName, client.getClientId())) {
                writeProblemResponse(response, outputStream,
                        Problem.valueOf(Response.Status.FORBIDDEN, "Application or event type is blocked"));
                return;
            }

            final AtomicBoolean connectionReady = closedConnectionsCrutch.listenForConnectionClose(request);
            Counter consumerCounter = null;
            EventStream eventStream = null;
            List<ConnectionSlot> connectionSlots = ImmutableList.of();
            final AtomicBoolean needCheckAuthorization = new AtomicBoolean(false);

            LOG.info("[X-NAKADI-CURSORS] \"{}\" {}", eventTypeName, Optional.ofNullable(cursorsStr).orElse("-"));

            try (Closeable ignore = eventTypeChangeListener.registerListener(et -> needCheckAuthorization.set(true),
                    Collections.singletonList(eventTypeName))) {
                final EventType eventType = eventTypeRepository.findByName(eventTypeName);

                authorizeStreamRead(eventTypeName);

                // validate parameters
                final EventStreamConfig streamConfig = EventStreamConfig.builder()
                        .withBatchLimit(batchLimit)
                        .withStreamLimit(streamLimit)
                        .withBatchTimeout(batchTimeout)
                        .withStreamTimeout(streamTimeout)
                        .withStreamKeepAliveLimit(streamKeepAliveLimit)
                        .withEtName(eventTypeName)
                        .withConsumingAppId(client.getClientId())
                        .withCursors(getStreamingStart(eventType, cursorsStr))
                        .build();

                // acquire connection slots to limit the number of simultaneous connections from one client
                if (featureToggleService.isFeatureEnabled(LIMIT_CONSUMERS_NUMBER)) {
                    final List<String> partitions = streamConfig.getCursors().stream()
                            .map(NakadiCursor::getPartition)
                            .collect(Collectors.toList());
                    connectionSlots = consumerLimitingService.acquireConnectionSlots(
                            client.getClientId(), eventTypeName, partitions);
                }

                consumerCounter = metricRegistry.counter(metricNameFor(eventTypeName, CONSUMERS_COUNT_METRIC_NAME));
                consumerCounter.inc();

                final String kafkaQuotaClientId = getKafkaQuotaClientId(eventTypeName, client);

                response.setStatus(HttpStatus.OK.value());
                response.setContentType("application/x-json-stream");
                final EventConsumer eventConsumer = timelineService.createEventConsumer(
                        kafkaQuotaClientId, streamConfig.getCursors());

                final String bytesFlushedMetricName = MetricUtils.metricNameForLoLAStream(
                        client.getClientId(),
                        eventTypeName);

                final Meter bytesFlushedMeter = this.streamMetrics.meter(bytesFlushedMetricName);

                eventStream = eventStreamFactory.createEventStream(
                        outputStream, eventConsumer, streamConfig, bytesFlushedMeter);

                outputStream.flush(); // Flush status code to client

                eventStream.streamEvents(connectionReady, () -> {
                    if (needCheckAuthorization.getAndSet(false)) {
                        authorizeStreamRead(eventTypeName);
                    }
                });
            } catch (final UnparseableCursorException e) {
                LOG.debug("Incorrect syntax of X-nakadi-cursors header: {}. Respond with BAD_REQUEST.",
                        e.getCursors(), e);
                writeProblemResponse(response, outputStream, BAD_REQUEST, e.getMessage());
            } catch (final NoSuchEventTypeException e) {
                writeProblemResponse(response, outputStream, NOT_FOUND, "topic not found");
            } catch (final NoConnectionSlotsException e) {
                LOG.debug("Connection creation failed due to exceeding max connection count");
                writeProblemResponse(response, outputStream, e.asProblem());
            } catch (final NakadiException e) {
                LOG.error("Error while trying to stream events.", e);
                writeProblemResponse(response, outputStream, e.asProblem());
            } catch (final InvalidCursorException e) {
                writeProblemResponse(response, outputStream, PRECONDITION_FAILED, e.getMessage());
            } catch (final AccessDeniedException e) {
                writeProblemResponse(response, outputStream, FORBIDDEN, e.explain());
            } catch (final Exception e) {
                LOG.error("Error while trying to stream events. Respond with INTERNAL_SERVER_ERROR.", e);
                writeProblemResponse(response, outputStream, INTERNAL_SERVER_ERROR, e.getMessage());
            } finally {
                connectionReady.set(false);
                consumerLimitingService.releaseConnectionSlots(connectionSlots);
                if (consumerCounter != null) {
                    consumerCounter.dec();
                }
                if (eventStream != null) {
                    eventStream.close();
                }
                try {
                    outputStream.flush();
                } finally {
                    outputStream.close();
                }
            }
        };
    }

    /**
     * Every consumer identifies itself using a client-id to use its quota. The client id is a combination of
     * application name and event type so that every application can consume up to the quota limit per partition, given
     * partitions from the same event type are located in different brokers. In case of broker failure, multiple
     * partitions from the same event type could be served by the same broker due to Kafka fallback. In this case, the
     * quota would be shared between partitions, reducing the overall throughput for that event type.
     **/
    private String getKafkaQuotaClientId(final String eventTypeName, final Client client) {
        return client.getClientId() + "-" + eventTypeName;
    }

    private void writeProblemResponse(final HttpServletResponse response, final OutputStream outputStream,
                                      final Response.StatusType statusCode, final String message) throws IOException {
        writeProblemResponse(response, outputStream, Problem.valueOf(statusCode, message));
    }

    private void writeProblemResponse(final HttpServletResponse response, final OutputStream outputStream,
                                      final Problem problem) throws IOException {
        response.setStatus(problem.getStatus().getStatusCode());
        response.setContentType("application/problem+json");
        jsonMapper.writer().writeValue(outputStream, problem);
    }
}<|MERGE_RESOLUTION|>--- conflicted
+++ resolved
@@ -199,13 +199,9 @@
             @Nullable
             @RequestParam(value = "stream_keep_alive_limit", required = false) final Integer streamKeepAliveLimit,
             @Nullable @RequestHeader(name = "X-nakadi-cursors", required = false) final String cursorsStr,
-<<<<<<< HEAD
-            final HttpServletRequest request, final HttpServletResponse response, final Client client) {
-=======
             final HttpServletRequest request, final HttpServletResponse response, final Client client)
             throws IOException {
         final String flowId = FlowIdUtils.peek();
->>>>>>> 6e4906aa
 
         return outputStream -> {
             FlowIdUtils.push(flowId);
