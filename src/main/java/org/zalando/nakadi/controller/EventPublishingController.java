--- conflicted
+++ resolved
@@ -88,14 +88,8 @@
             final EventPublishResult result = publisher.publish(eventsAsJsonObjects, eventTypeName, client);
             reportMetrics(eventTypeMetrics, result, eventsAsString, eventCount);
 
-<<<<<<< HEAD
-            final EventPublishResult result = publisher.publish(eventsAsString, eventTypeName, client);
-
-            return response(result);
-=======
             final ResponseEntity response = response(result);
             return response;
->>>>>>> 0a08b66a
         } catch (final JSONException e) {
             LOG.debug("Problem parsing event", e);
             return processJSONException(e, nativeWebRequest);
