--- conflicted
+++ resolved
@@ -1,5 +1,11 @@
 package org.zalando.nakadi.controller;
 
+import org.zalando.nakadi.domain.EventPublishResult;
+import org.zalando.nakadi.exceptions.NakadiException;
+import org.zalando.nakadi.exceptions.NoSuchEventTypeException;
+import org.zalando.nakadi.metrics.EventTypeMetricRegistry;
+import org.zalando.nakadi.metrics.EventTypeMetrics;
+import org.zalando.nakadi.service.EventPublisher;
 import org.json.JSONArray;
 import org.json.JSONException;
 import org.slf4j.Logger;
@@ -52,12 +58,8 @@
         final EventTypeMetrics eventTypeMetrics = eventTypeMetricRegistry.metricsFor(eventTypeName);
 
         try {
-<<<<<<< HEAD
-            final ResponseEntity response = postEventInternal(eventTypeName, eventsAsString, nativeWebRequest, eventTypeMetrics, client);
-=======
             final ResponseEntity response = postEventInternal(eventTypeName, eventsAsString,
-                    nativeWebRequest, eventTypeMetrics);
->>>>>>> c45cb959
+                    nativeWebRequest, eventTypeMetrics, client);
             eventTypeMetrics.incrementResponseCount(response.getStatusCode().value());
             return response;
         } catch (RuntimeException ex) {
