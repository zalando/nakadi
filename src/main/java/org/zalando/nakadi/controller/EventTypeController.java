--- conflicted
+++ resolved
@@ -25,7 +25,6 @@
 import org.zalando.nakadi.exceptions.runtime.InconsistentStateException;
 import org.zalando.nakadi.exceptions.runtime.InternalNakadiException;
 import org.zalando.nakadi.exceptions.runtime.InvalidEventTypeException;
-import org.zalando.nakadi.exceptions.runtime.NakadiBaseException;
 import org.zalando.nakadi.exceptions.runtime.NakadiRuntimeException;
 import org.zalando.nakadi.exceptions.runtime.NoSuchEventTypeException;
 import org.zalando.nakadi.exceptions.runtime.NoSuchPartitionStrategyException;
@@ -38,11 +37,6 @@
 import org.zalando.nakadi.service.AdminService;
 import org.zalando.nakadi.service.EventTypeService;
 import org.zalando.nakadi.service.FeatureToggleService;
-<<<<<<< HEAD
-=======
-import org.zalando.problem.Problem;
-import org.zalando.problem.spring.web.advice.Responses;
->>>>>>> 885a8c8e
 
 import javax.validation.Valid;
 import java.util.List;
@@ -139,12 +133,8 @@
     }
 
     @RequestMapping(value = "/{name:.+}", method = RequestMethod.GET)
-<<<<<<< HEAD
-    public ResponseEntity<?> get(@PathVariable final String name, final NativeWebRequest request) {
-=======
     public ResponseEntity<?> get(@PathVariable final String name, final NativeWebRequest request)
             throws NoSuchEventTypeException, InternalNakadiException{
->>>>>>> 885a8c8e
         final EventType eventType = eventTypeService.get(name);
         return status(HttpStatus.OK).body(eventType);
     }
@@ -168,38 +158,4 @@
 
         return headers;
     }
-<<<<<<< HEAD
-=======
-
-    @ExceptionHandler({UnableProcessException.class,
-            NoSuchPartitionStrategyException.class,
-            InvalidEventTypeException.class,
-            EventTypeOptionsValidationException.class})
-    public ResponseEntity<Problem> handleUnprocessableEntityResponses(final NakadiBaseException exception,
-                                                                      final NativeWebRequest request) {
-        LOG.debug(exception.getMessage(), exception);
-        return Responses.create(UNPROCESSABLE_ENTITY, exception.getMessage(), request);
-    }
-
-    @ExceptionHandler(EventTypeDeletionException.class)
-    public ResponseEntity<Problem> deletion(final EventTypeDeletionException exception,
-                                            final NativeWebRequest request) {
-        LOG.debug(exception.getMessage(), exception);
-        return Responses.create(Response.Status.INTERNAL_SERVER_ERROR, exception.getMessage(), request);
-    }
-
-    @ExceptionHandler({ConflictException.class, DuplicatedEventTypeNameException.class})
-    public ResponseEntity<Problem> handleConflictResponses(final NakadiBaseException exception,
-                                                           final NativeWebRequest request) {
-        LOG.debug(exception.getMessage(), exception);
-        return Responses.create(Response.Status.CONFLICT, exception.getMessage(), request);
-    }
-
-    @ExceptionHandler({EventTypeUnavailableException.class, TopicCreationException.class})
-    public ResponseEntity<Problem> handleServiceUnavailableResponses(final NakadiBaseException exception,
-                                                                     final NativeWebRequest request) {
-        LOG.debug(exception.getMessage(), exception);
-        return Responses.create(Response.Status.SERVICE_UNAVAILABLE, exception.getMessage(), request);
-    }
->>>>>>> 885a8c8e
 }