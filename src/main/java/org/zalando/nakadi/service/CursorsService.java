--- conflicted
+++ resolved
@@ -85,11 +85,7 @@
      * It is guaranteed, that len(cursors) == len(result)
      **/
     public List<Boolean> commitCursors(final String streamId, final String subscriptionId,
-<<<<<<< HEAD
                                        final List<NakadiCursor> cursors, final Client client)
-=======
-                                       final List<NakadiCursor> cursors)
->>>>>>> a9f18dc9
             throws ServiceUnavailableException, InvalidCursorException, InvalidStreamIdException,
             NoSuchEventTypeException, InternalNakadiException, NoSuchSubscriptionException, UnableProcessException,
             IllegalScopeException {
@@ -172,39 +168,6 @@
         }
     }
 
-<<<<<<< HEAD
-=======
-    private List<Boolean> processPartitionCursors(final String subscriptionId, final List<NakadiCursor> cursors)
-            throws InternalNakadiException, NoSuchEventTypeException, ServiceUnavailableException,
-            InvalidCursorException {
-
-        try {
-            final List<NakadiCursor> nakadiCursors = cursors.stream()
-                    .map(cursor -> {
-                        final NakadiCursor nakadiCursor = new NakadiCursor(
-                                cursor.getTimeline(),
-                                cursor.getPartition(),
-                                cursor.getOffset());
-                        try {
-                            timelineService.getTopicRepository(cursor.getTimeline()).validateCommitCursor(nakadiCursor);
-                            return nakadiCursor;
-                        } catch (final InvalidCursorException e) {
-                            throw new NakadiRuntimeException(e);
-                        }
-                    })
-                    .collect(Collectors.toList());
-
-            LOG.debug("[COMMIT_CURSORS] finished validation of {} cursor(s) for partition {} {}", cursors.size(),
-                    cursors.get(0).getEventType(), cursors.get(0).getTopic());
-
-            return commitPartitionCursors(subscriptionId, nakadiCursors);
-
-        } catch (final NakadiRuntimeException e) {
-            throw (InvalidCursorException) e.getException();
-        }
-    }
-
->>>>>>> a9f18dc9
     private List<Boolean> commitPartitionCursors(final String subscriptionId, final List<NakadiCursor> cursors)
             throws ServiceUnavailableException {
         final NakadiCursor first = cursors.get(0);
