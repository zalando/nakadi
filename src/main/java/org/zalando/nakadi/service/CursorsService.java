package org.zalando.nakadi.service;

import com.google.common.collect.ImmutableList;
import org.springframework.beans.factory.annotation.Autowired;
import org.springframework.stereotype.Component;
import org.zalando.nakadi.config.NakadiSettings;
import org.zalando.nakadi.domain.CursorError;
import org.zalando.nakadi.domain.EventTypePartition;
import org.zalando.nakadi.domain.NakadiCursor;
import org.zalando.nakadi.domain.Subscription;
import org.zalando.nakadi.exceptions.InternalNakadiException;
import org.zalando.nakadi.exceptions.InvalidCursorException;
import org.zalando.nakadi.exceptions.InvalidStreamIdException;
import org.zalando.nakadi.exceptions.NakadiException;
import org.zalando.nakadi.exceptions.NakadiRuntimeException;
import org.zalando.nakadi.exceptions.NoSuchEventTypeException;
import org.zalando.nakadi.exceptions.NoSuchSubscriptionException;
import org.zalando.nakadi.exceptions.ServiceUnavailableException;
import org.zalando.nakadi.exceptions.UnableProcessException;
import org.zalando.nakadi.exceptions.runtime.CursorUnavailableException;
import org.zalando.nakadi.exceptions.runtime.OperationTimeoutException;
import org.zalando.nakadi.exceptions.runtime.ZookeeperException;
import org.zalando.nakadi.repository.EventTypeRepository;
import org.zalando.nakadi.repository.TopicRepository;
import org.zalando.nakadi.repository.db.SubscriptionDbRepository;
import org.zalando.nakadi.service.subscription.model.Partition;
import org.zalando.nakadi.service.subscription.zk.SubscriptionClientFactory;
import org.zalando.nakadi.service.subscription.zk.SubscriptionNotInitializedException;
import org.zalando.nakadi.service.subscription.zk.ZkSubscriptionClient;
import org.zalando.nakadi.service.timeline.TimelineService;
import org.zalando.nakadi.util.TimeLogger;
import org.zalando.nakadi.util.UUIDGenerator;
import org.zalando.nakadi.view.SubscriptionCursorWithoutToken;

import java.util.Comparator;
import java.util.HashMap;
import java.util.List;
import java.util.Map;
import java.util.concurrent.TimeUnit;
import java.util.stream.Collectors;
import java.util.stream.Stream;

@Component
public class CursorsService {

    private final TimelineService timelineService;
    private final SubscriptionDbRepository subscriptionRepository;
    private final EventTypeRepository eventTypeRepository;
    private final NakadiSettings nakadiSettings;
    private final SubscriptionClientFactory zkSubscriptionFactory;
    private final CursorConverter cursorConverter;
    private final UUIDGenerator uuidGenerator;

    @Autowired
    public CursorsService(final TimelineService timelineService,
                          final SubscriptionDbRepository subscriptionRepository,
                          final EventTypeRepository eventTypeRepository,
                          final NakadiSettings nakadiSettings,
                          final SubscriptionClientFactory zkSubscriptionFactory,
                          final CursorConverter cursorConverter,
                          final UUIDGenerator uuidGenerator) {
        this.timelineService = timelineService;
        this.subscriptionRepository = subscriptionRepository;
        this.eventTypeRepository = eventTypeRepository;
        this.nakadiSettings = nakadiSettings;
        this.zkSubscriptionFactory = zkSubscriptionFactory;
        this.cursorConverter = cursorConverter;
        this.uuidGenerator = uuidGenerator;
    }

    /**
     * It is guaranteed, that len(cursors) == len(result)
     **/
<<<<<<< HEAD
    public List<Boolean> commitCursors(final String streamId,
                                       final String subscriptionId,
                                       final List<NakadiCursor> cursors,
                                       final Client client)
=======
    public List<Boolean> commitCursors(final String streamId, final String subscriptionId,
                                       final List<NakadiCursor> cursors)
>>>>>>> 2cbb2997
            throws ServiceUnavailableException, InvalidCursorException, InvalidStreamIdException,
            NoSuchEventTypeException, InternalNakadiException, NoSuchSubscriptionException, UnableProcessException {
        if (cursors.isEmpty()) {
            throw new UnableProcessException("Cursors are absent");
        }
        TimeLogger.addMeasure("getSubscription");
        final Subscription subscription = subscriptionRepository.getSubscription(subscriptionId);

        TimeLogger.addMeasure("validateSubscriptionCursors");
        validateSubscriptionCommitCursors(subscription, cursors);

        TimeLogger.addMeasure("createSubscriptionClient");
        final ZkSubscriptionClient zkClient = zkSubscriptionFactory.createClient(
                subscription, "subscription." + subscriptionId + "." + streamId + ".offsets");

        TimeLogger.addMeasure("validateStreamId");
        validateStreamId(cursors, streamId, zkClient);

        TimeLogger.addMeasure("writeToZK");
        return zkClient.commitOffsets(
                cursors.stream().map(cursorConverter::convertToNoToken).collect(Collectors.toList()),
                new SubscriptionCursorComparator());
    }

    private void validateStreamId(final List<NakadiCursor> cursors, final String streamId,
                                  final ZkSubscriptionClient subscriptionClient)
            throws ServiceUnavailableException, InvalidCursorException, InvalidStreamIdException,
            NoSuchEventTypeException, InternalNakadiException {

        if (!uuidGenerator.isUUID(streamId)) {
            throw new InvalidStreamIdException(
                    String.format("Stream id has to be valid UUID, but `%s was provided", streamId), streamId);
        }

        if (!subscriptionClient.isActiveSession(streamId)) {
            throw new InvalidStreamIdException("Session with stream id " + streamId + " not found", streamId);
        }

        final Map<EventTypePartition, String> partitionSessions = Stream.of(subscriptionClient.listPartitions())
                .collect(Collectors.toMap(Partition::getKey, Partition::getSession));
        for (final NakadiCursor cursor : cursors) {
            final EventTypePartition etPartition = cursor.getEventTypePartition();
            final String partitionSession = partitionSessions.get(etPartition);
            if (partitionSession == null) {
                throw new InvalidCursorException(CursorError.PARTITION_NOT_FOUND, cursor);
            }

            if (!streamId.equals(partitionSession)) {
                throw new InvalidStreamIdException("Cursor " + cursor + " cannot be committed with stream id "
                        + streamId, streamId);
            }
        }
    }

    public List<SubscriptionCursorWithoutToken> getSubscriptionCursors(final String subscriptionId)
            throws NakadiException {
        final Subscription subscription = subscriptionRepository.getSubscription(subscriptionId);
        final ZkSubscriptionClient zkSubscriptionClient = zkSubscriptionFactory.createClient(
                subscription, "subscription." + subscriptionId + ".get_cursors");
        final ImmutableList.Builder<SubscriptionCursorWithoutToken> cursorsListBuilder = ImmutableList.builder();

        Partition[] partitions;
        try {
            partitions = zkSubscriptionClient.listPartitions();
        } catch (final SubscriptionNotInitializedException ex) {
            partitions = new Partition[]{};
        }
        for (final Partition p : partitions) {
            cursorsListBuilder.add(zkSubscriptionClient.getOffset(p.getKey()));
        }
        return cursorsListBuilder.build();
    }

    public void resetCursors(final String subscriptionId, final List<NakadiCursor> cursors)
            throws ServiceUnavailableException, NoSuchSubscriptionException, CursorUnavailableException,
            UnableProcessException, OperationTimeoutException, ZookeeperException,
            InternalNakadiException, NoSuchEventTypeException {
        if (cursors.isEmpty()) {
            throw new UnableProcessException("Cursors are absent");
        }
        final Subscription subscription = subscriptionRepository.getSubscription(subscriptionId);
        validateSubscriptionResetCursors(subscription, cursors);

        final ZkSubscriptionClient zkClient = zkSubscriptionFactory.createClient(
                subscription, "subscription." + subscriptionId + ".reset_cursors");
        // add 1 second to commit timeout in order to give time to finish reset if there is uncommitted events
        final long timeout = TimeUnit.SECONDS.toMillis(nakadiSettings.getDefaultCommitTimeoutSeconds()) +
                TimeUnit.SECONDS.toMillis(1);
        zkClient.resetCursors(
                cursors.stream().map(cursorConverter::convertToNoToken).collect(Collectors.toList()),
                timeout);
    }

    private void validateSubscriptionCommitCursors(final Subscription subscription, final List<NakadiCursor> cursors)
            throws ServiceUnavailableException, UnableProcessException {
        validateCursorsBelongToSubscription(subscription, cursors);

        cursors.forEach(cursor -> {
            try {
                timelineService.getTopicRepository(cursor.getTimeline()).validateCommitCursor(cursor);
            } catch (final InvalidCursorException e) {
                throw new UnableProcessException(e.getMessage(), e);
            }
        });
    }

    private void validateSubscriptionResetCursors(final Subscription subscription, final List<NakadiCursor> cursors)
            throws ServiceUnavailableException, CursorUnavailableException {
        validateCursorsBelongToSubscription(subscription, cursors);

        final Map<TopicRepository, List<NakadiCursor>> cursorsByRepo = cursors.stream()
                .collect(Collectors.groupingBy(c -> timelineService.getTopicRepository(c.getTimeline())));

        for (final Map.Entry<TopicRepository, List<NakadiCursor>> repoEntry : cursorsByRepo.entrySet()) {
            final TopicRepository topicRepository = repoEntry.getKey();
            final List<NakadiCursor> cursorsForRepo = repoEntry.getValue();
            try {
                topicRepository.validateReadCursors(cursorsForRepo);
            } catch (final InvalidCursorException e) {
                throw new CursorUnavailableException(e.getMessage(), e);
            }
        }
    }

    private void validateCursorsBelongToSubscription(final Subscription subscription, final List<NakadiCursor> cursors)
            throws UnableProcessException {
        final List<String> wrongEventTypes = cursors.stream()
                .map(NakadiCursor::getEventType)
                .filter(et -> !subscription.getEventTypes().contains(et))
                .collect(Collectors.toList());
        if (!wrongEventTypes.isEmpty()) {
            throw new UnableProcessException("Event type does not belong to subscription: " + wrongEventTypes);
        }
    }

    private class SubscriptionCursorComparator implements Comparator<SubscriptionCursorWithoutToken> {
        private final Map<SubscriptionCursorWithoutToken, NakadiCursor> cached = new HashMap<>();

        @Override
        public int compare(final SubscriptionCursorWithoutToken c1, final SubscriptionCursorWithoutToken c2) {
            return convert(c1).compareTo(convert(c2));
        }

        private NakadiCursor convert(final SubscriptionCursorWithoutToken value) {
            NakadiCursor result = cached.get(value);
            if (null != result) {
                return result;
            }
            try {
                result = cursorConverter.convert(value);
                cached.put(value, result);
                return result;
            } catch (final Exception ignore) {
                //On this stage exception should not be generated - cursors are validated.
                throw new NakadiRuntimeException(ignore);
            }
        }
    }
}<|MERGE_RESOLUTION|>--- conflicted
+++ resolved
@@ -71,15 +71,8 @@
     /**
      * It is guaranteed, that len(cursors) == len(result)
      **/
-<<<<<<< HEAD
-    public List<Boolean> commitCursors(final String streamId,
-                                       final String subscriptionId,
-                                       final List<NakadiCursor> cursors,
-                                       final Client client)
-=======
     public List<Boolean> commitCursors(final String streamId, final String subscriptionId,
                                        final List<NakadiCursor> cursors)
->>>>>>> 2cbb2997
             throws ServiceUnavailableException, InvalidCursorException, InvalidStreamIdException,
             NoSuchEventTypeException, InternalNakadiException, NoSuchSubscriptionException, UnableProcessException {
         if (cursors.isEmpty()) {
