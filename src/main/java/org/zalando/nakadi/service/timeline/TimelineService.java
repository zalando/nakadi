--- conflicted
+++ resolved
@@ -29,7 +29,6 @@
 import java.util.Date;
 import java.util.List;
 import java.util.Optional;
-import java.util.function.Consumer;
 
 @Service
 public class TimelineService {
@@ -43,12 +42,8 @@
     private final TimelineSync timelineSync;
     private final NakadiSettings nakadiSettings;
     private final TimelineDbRepository timelineDbRepository;
-<<<<<<< HEAD
-    private final TopicRepositoryHolder repositoryHolder;
-=======
     private final TopicRepositoryHolder topicRepositoryHolder;
     private final TransactionTemplate transactionTemplate;
->>>>>>> 6d686910
 
     @Autowired
     public TimelineService(final SecuritySettings securitySettings,
@@ -57,24 +52,16 @@
                            final TimelineSync timelineSync,
                            final NakadiSettings nakadiSettings,
                            final TimelineDbRepository timelineDbRepository,
-<<<<<<< HEAD
-                           final TopicRepositoryHolder repositoryHolder) {
-=======
                            final TopicRepositoryHolder topicRepositoryHolder,
                            final TransactionTemplate transactionTemplate) {
->>>>>>> 6d686910
         this.securitySettings = securitySettings;
         this.eventTypeCache = eventTypeCache;
         this.storageDbRepository = storageDbRepository;
         this.timelineSync = timelineSync;
         this.nakadiSettings = nakadiSettings;
         this.timelineDbRepository = timelineDbRepository;
-<<<<<<< HEAD
-        this.repositoryHolder = repositoryHolder;
-=======
         this.topicRepositoryHolder = topicRepositoryHolder;
         this.transactionTemplate = transactionTemplate;
->>>>>>> 6d686910
     }
 
     public void createTimeline(final String eventTypeName, final String storageId, final Client client)
@@ -88,37 +75,22 @@
             final Storage storage = storageDbRepository.getStorage(storageId)
                     .orElseThrow(() -> new UnableProcessException("No storage with id: " + storageId));
             final Timeline activeTimeline = getTimeline(eventType);
-            final TopicRepository currentTopicRepo = repositoryHolder.getTopicRepository(activeTimeline.getStorage());
+            final TopicRepository currentTopicRepo =
+                    topicRepositoryHolder.getTopicRepository(activeTimeline.getStorage());
+            final TopicRepository nextTopicRepo = topicRepositoryHolder.getTopicRepository(storage);
             final List<PartitionStatistics> partitionStatistics =
                     currentTopicRepo.loadTopicStatistics(Collections.singleton(activeTimeline.getTopic()));
 
 
             final Timeline nextTimeline;
             if (activeTimeline.isFake()) {
-<<<<<<< HEAD
-                LOG.info("Switching from fake timeline to real one. Current topic {}", activeTimeline.getTopic());
-                switchTimeline(eventType, Timeline.createTimeline(activeTimeline.getEventType(),
-                        activeTimeline.getOrder() + 1, storage, activeTimeline.getTopic(), new Date()),
-                        (nextTimeline) -> nextTimeline.setSwitchedAt(new Date()));
-=======
                 nextTimeline = Timeline.createTimeline(activeTimeline.getEventType(),
                         activeTimeline.getOrder() + 1, storage, activeTimeline.getTopic(), new Date());
->>>>>>> 6d686910
             } else {
-                final TopicRepository nextTopicRepo = repositoryHolder.getTopicRepository(storage);
                 final String newTopic = nextTopicRepo.createTopic(partitionStatistics.size(),
                         eventType.getOptions().getRetentionTime());
-<<<<<<< HEAD
-                LOG.info("Switching timelines. Topics: {} -> {}", activeTimeline.getTopic(), newTopic);
-                switchTimeline(eventType, Timeline.createTimeline(activeTimeline.getEventType(),
-                        activeTimeline.getOrder() + 1, storage, newTopic, new Date()), (nextTimeline) -> {
-                    activeTimeline.setLatestPosition(repositoryHolder.createStoragePosition(activeTimeline));
-                    nextTimeline.setSwitchedAt(new Date());
-                });
-=======
                 nextTimeline = Timeline.createTimeline(activeTimeline.getEventType(),
                         activeTimeline.getOrder() + 1, storage, newTopic, new Date());
->>>>>>> 6d686910
             }
 
             switchTimelines(eventType, activeTimeline, currentTopicRepo, nextTimeline);
@@ -148,37 +120,20 @@
     public TopicRepository getTopicRepository(final EventTypeBase eventType)
             throws TopicRepositoryException, TimelineException {
         final Timeline timeline = getTimeline(eventType);
-        return repositoryHolder.getTopicRepository(timeline.getStorage());
+        return topicRepositoryHolder.getTopicRepository(timeline.getStorage());
     }
 
     public TopicRepository getDefaultTopicRepository() throws TopicRepositoryException {
         try {
             final Storage storage = storageDbRepository.getStorage(DEFAULT_STORAGE)
-                    .orElseThrow(() -> new NotFoundException("No default storage defined"));
-            return repositoryHolder.getTopicRepository(storage);
+                    .orElseThrow(() -> new UnableProcessException("No default storage defined"));
+            return topicRepositoryHolder.getTopicRepository(storage);
         } catch (final InternalNakadiException e) {
             LOG.error("Failed to get default topic repository", e);
             throw new TopicRepositoryException("Failed to get timeline", e);
         }
     }
 
-<<<<<<< HEAD
-    private void switchTimeline(final EventType eventType,
-                                final Timeline nextTimeline,
-                                final Consumer<Timeline> switcher) throws InterruptedException {
-        try {
-            timelineDbRepository.createTimeline(nextTimeline);
-            timelineSync.startTimelineUpdate(eventType.getName(), nakadiSettings.getTimelineWaitTimeoutMs());
-            switcher.accept(nextTimeline);
-            timelineDbRepository.updateTimelime(nextTimeline);
-        } catch (final Throwable th) {
-            LOG.error("Failed to switch timeline for event type {}", eventType.getName(), th);
-            timelineDbRepository.deleteTimeline(nextTimeline.getId());
-            throw th;
-        } finally {
-            timelineSync.finishTimelineUpdate(eventType.getName());
-        }
-=======
     private void switchTimelines(final EventType eventType,
                                  final Timeline activeTimeline,
                                  final TopicRepository currentTopicRepo,
@@ -191,7 +146,7 @@
                 nextTimeline.setSwitchedAt(new Date());
                 if (!activeTimeline.isFake()) {
                     final Timeline.StoragePosition storagePosition =
-                            StoragePositionFactory.createStoragePosition(activeTimeline, currentTopicRepo);
+                            topicRepositoryHolder.createStoragePosition(activeTimeline);
                     activeTimeline.setLatestPosition(storagePosition);
                     timelineDbRepository.updateTimelime(activeTimeline);
                 }
@@ -208,7 +163,6 @@
                 }
             }
         });
->>>>>>> 6d686910
     }
 
 }