package org.zalando.nakadi.service.subscription.state;

import org.zalando.nakadi.domain.EventTypePartition;
import org.zalando.nakadi.domain.PartitionEndStatistics;
import org.zalando.nakadi.domain.PartitionStatistics;
import org.zalando.nakadi.domain.Subscription;
import org.zalando.nakadi.domain.SubscriptionBase;
import org.zalando.nakadi.domain.Timeline;
import org.zalando.nakadi.exceptions.NakadiException;
import org.zalando.nakadi.exceptions.NakadiRuntimeException;
import org.zalando.nakadi.exceptions.NoStreamingSlotsAvailable;
import org.zalando.nakadi.exceptions.ServiceUnavailableException;
import org.zalando.nakadi.exceptions.runtime.AccessDeniedException;
import org.zalando.nakadi.exceptions.runtime.SubscriptionPartitionConflictException;
import org.zalando.nakadi.service.CursorConverter;
import org.zalando.nakadi.service.subscription.model.Partition;
import org.zalando.nakadi.service.subscription.zk.ZkSubscriptionClient;
import org.zalando.nakadi.service.timeline.TimelineService;
import org.zalando.nakadi.view.SubscriptionCursorWithoutToken;

import javax.ws.rs.core.Response;
import java.io.IOException;
import java.util.EnumMap;
import java.util.List;
import java.util.Map;
import java.util.stream.Collectors;
import java.util.stream.Stream;

import static java.util.stream.Collectors.groupingBy;

public class StartingState extends State {
    @Override
    public void onEnter() {
        // 1. Check authorization
        getContext().registerForAuthorizationUpdates();
        try {
            getContext().checkAccessAuthorized();
        } catch (final AccessDeniedException e) {
            switchState(new CleanupState(
                    new NakadiException(e.explain()) {
                        @Override
                        protected Response.StatusType getStatus() {
                            return Response.Status.FORBIDDEN;
                        }
                    }));
            return;
        }
        getZk().runLocked(this::initializeStream);
    }

    /**
     * 1. Checks, that subscription node is present in zk. If not - creates it.
     * <p>
     * 2. If cursor reset is in progress it will switch to cleanup state.
     * <p>У
     * 3. Registers session.
     * <p>
     * 4. Switches to streaming state.
     */
    private void initializeStream() {
        final boolean subscriptionJustInitialized = initializeSubscriptionLocked(getZk(),
                getContext().getSubscription(), getContext().getTimelineService(), getContext().getCursorConverter());
        if (!subscriptionJustInitialized) {
<<<<<<< HEAD
            // check if amount of streams <= the total amount of partitions
            final Session[] sessions = getZk().listSessions();
            final Partition[] partitions = getZk().listPartitions();
            if (sessions.length >= partitions.length) {
=======
            final Partition[] partitions = getZk().getTopology().getPartitions();
            if (getZk().listSessions().size() >= partitions.length) {
>>>>>>> 9ce4242f
                switchState(new CleanupState(new NoStreamingSlotsAvailable(partitions.length)));
                return;
            }

            // check if the requested partitions are not directly requested by another stream(s)
            final List<EventTypePartition> requestedPartitions = getContext().getParameters().getPartitions();
            final List<EventTypePartition> conflictPartitions = Stream.of(sessions)
                    .flatMap(s -> s.getRequestedPartitions().stream())
                    .filter(requestedPartitions::contains)
                    .collect(Collectors.toList());
            if (!conflictPartitions.isEmpty()) {
                switchState(new CleanupState(SubscriptionPartitionConflictException.of(conflictPartitions)));
                return;
            }
        }

        if (getZk().isCursorResetInProgress()) {
            switchState(new CleanupState(
                    new NakadiException("Resetting subscription cursors request is still in progress") {
                        @Override
                        protected Response.StatusType getStatus() {
                            return Response.Status.CONFLICT;
                        }
                    }));
            return;
        }

        try {
            getContext().registerSession();
        } catch (Exception ex) {
            switchState(new CleanupState(ex));
            return;
        }

        try {
            getOut().onInitialized(getSessionId());
            switchState(new StreamingState());
        } catch (final IOException e) {
            getLog().error("Failed to notify of initialization. Switch to cleanup directly", e);
            switchState(new CleanupState(e));
        }
    }

    public static boolean initializeSubscriptionLocked(
            final ZkSubscriptionClient zkClient,
            final Subscription subscription,
            final TimelineService timelineService,
            final CursorConverter cursorConverter) {
        if (!zkClient.isSubscriptionCreatedAndInitialized()) {
            final List<SubscriptionCursorWithoutToken> cursors = calculateStartPosition(
                    subscription, timelineService, cursorConverter);
            zkClient.fillEmptySubscription(cursors);
            return true;
        }
        return false;
    }

    public interface PositionCalculator {
        Subscription.InitialPosition getType();

        List<SubscriptionCursorWithoutToken> calculate(
                Subscription subscription, TimelineService timelineService, CursorConverter converter);
    }

    public static class BeginPositionCalculator implements PositionCalculator {

        @Override
        public Subscription.InitialPosition getType() {
            return SubscriptionBase.InitialPosition.BEGIN;
        }

        @Override
        public List<SubscriptionCursorWithoutToken> calculate(
                final Subscription subscription,
                final TimelineService timelineService,
                final CursorConverter converter) {
            return subscription.getEventTypes()
                    .stream()
                    .map(et -> {
                        try {
                            // get oldest active timeline
                            return timelineService.getActiveTimelinesOrdered(et).get(0);
                        } catch (final NakadiException e) {
                            throw new NakadiRuntimeException(e);
                        }
                    })
                    .collect(groupingBy(Timeline::getStorage)) // for performance reasons. See ARUHA-1387
                    .values()
                    .stream()
                    .flatMap(timelines -> {
                        try {
                            return timelineService.getTopicRepository(timelines.get(0))
                                    .loadTopicStatistics(timelines).stream();
                        } catch (final ServiceUnavailableException e) {
                            throw new NakadiRuntimeException(e);
                        }
                    })
                    .map(PartitionStatistics::getBeforeFirst)
                    .map(converter::convertToNoToken)
                    .collect(Collectors.toList());
        }
    }

    public static class EndPositionCalculator implements PositionCalculator {
        @Override
        public Subscription.InitialPosition getType() {
            return SubscriptionBase.InitialPosition.END;
        }

        @Override
        public List<SubscriptionCursorWithoutToken> calculate(
                final Subscription subscription,
                final TimelineService timelineService,
                final CursorConverter converter) {
            return subscription.getEventTypes()
                    .stream()
                    .map(et -> {
                        try {
                            // get newest active timeline
                            final List<Timeline> activeTimelines = timelineService.getActiveTimelinesOrdered(et);
                            return activeTimelines.get(activeTimelines.size() - 1);
                        } catch (final NakadiException e) {
                            throw new NakadiRuntimeException(e);
                        }
                    })
                    .collect(groupingBy(Timeline::getStorage)) // for performance reasons. See ARUHA-1387
                    .values()
                    .stream()
                    .flatMap(timelines -> {
                        try {
                            return timelineService.getTopicRepository(timelines.get(0))
                                    .loadTopicEndStatistics(timelines).stream();
                        } catch (final ServiceUnavailableException e) {
                            throw new NakadiRuntimeException(e);
                        }
                    })
                    .map(PartitionEndStatistics::getLast)
                    .map(converter::convertToNoToken)
                    .collect(Collectors.toList());
        }
    }

    public static class CursorsPositionCalculator implements PositionCalculator {
        @Override
        public Subscription.InitialPosition getType() {
            return SubscriptionBase.InitialPosition.CURSORS;
        }

        @Override
        public List<SubscriptionCursorWithoutToken> calculate(
                final Subscription subscription,
                final TimelineService timelineService,
                final CursorConverter converter) {
            return subscription.getInitialCursors();
        }
    }

    public static List<SubscriptionCursorWithoutToken> calculateStartPosition(
            final Subscription subscription,
            final TimelineService timelineService,
            final CursorConverter converter) {
        final PositionCalculator result = POSITION_CALCULATORS.get(subscription.getReadFrom());
        if (null == result) {
            throw new RuntimeException("Position calculation for " + subscription.getReadFrom() + " is not supported");
        }
        return result.calculate(subscription, timelineService, converter);
    }

    private static final Map<Subscription.InitialPosition, PositionCalculator> POSITION_CALCULATORS =
            new EnumMap<>(SubscriptionBase.InitialPosition.class);

    static void register(final PositionCalculator calculator) {
        POSITION_CALCULATORS.put(calculator.getType(), calculator);
    }

    static {
        register(new BeginPositionCalculator());
        register(new EndPositionCalculator());
        register(new CursorsPositionCalculator());
    }
}<|MERGE_RESOLUTION|>--- conflicted
+++ resolved
@@ -61,15 +61,9 @@
         final boolean subscriptionJustInitialized = initializeSubscriptionLocked(getZk(),
                 getContext().getSubscription(), getContext().getTimelineService(), getContext().getCursorConverter());
         if (!subscriptionJustInitialized) {
-<<<<<<< HEAD
             // check if amount of streams <= the total amount of partitions
-            final Session[] sessions = getZk().listSessions();
-            final Partition[] partitions = getZk().listPartitions();
-            if (sessions.length >= partitions.length) {
-=======
             final Partition[] partitions = getZk().getTopology().getPartitions();
             if (getZk().listSessions().size() >= partitions.length) {
->>>>>>> 9ce4242f
                 switchState(new CleanupState(new NoStreamingSlotsAvailable(partitions.length)));
                 return;
             }
