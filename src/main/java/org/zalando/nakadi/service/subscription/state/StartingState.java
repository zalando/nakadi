--- conflicted
+++ resolved
@@ -97,13 +97,7 @@
             }
         }
 
-<<<<<<< HEAD
-        if (getZk().isCursorResetInProgress()) {
-            TracingService.logStreamCloseReason(startingStateScope,
-                    "Resetting subscription cursors request is still in progress");
-=======
         if (getZk().isCloseSubscriptionStreamsInProgress()) {
->>>>>>> d8d519fa
             switchState(new CleanupState(
                     new ConflictException("Resetting subscription cursors request is still in progress")));
             return;
