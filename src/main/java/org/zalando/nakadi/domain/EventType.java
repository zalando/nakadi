package org.zalando.nakadi.domain;

import com.fasterxml.jackson.annotation.JsonIgnore;
import org.zalando.nakadi.partitioning.PartitionStrategy;

import javax.annotation.Nullable;
import javax.validation.Valid;
import javax.validation.constraints.NotNull;
import javax.validation.constraints.Pattern;
import javax.validation.constraints.Size;
import java.util.ArrayList;
import java.util.Collections;
import java.util.List;
import java.util.Set;

import static java.util.Collections.unmodifiableList;

public class EventType {

    public static final List<String> EMPTY_STRING_LIST = new ArrayList<>(0);

    @NotNull
    @Pattern(regexp = "[a-zA-Z][-0-9a-zA-Z_]*(\\.[a-zA-Z][-0-9a-zA-Z_]*)*", message = "format not allowed" )
    @Size(min = 1, max = 255, message = "the length of the name must be >= 1 and <= 255")
    private String name;

    @JsonIgnore
    private String topic;

    @NotNull
    private String owningApplication;

    @NotNull
    private EventCategory category;

    @JsonIgnore
    private List<ValidationStrategyConfiguration> validationStrategies;

    @NotNull
    private List<EnrichmentStrategyDescriptor> enrichmentStrategies;

    private String partitionStrategy;

    @Nullable
    private List<String> partitionKeyFields;

    @Valid
    @NotNull
    private EventTypeSchema schema;

    @Valid
    @Nullable
    private EventTypeStatistics defaultStatistic;

    @Valid
    private EventTypeOptions options;

<<<<<<< HEAD
    public EventType() {
        options = new EventTypeOptions();
=======
    private Set<String> writeScopes;

    private Set<String> readScopes;

    public EventType() {
        this.validationStrategies = Collections.emptyList();
        this.enrichmentStrategies = Collections.emptyList();
        this.partitionStrategy = PartitionStrategy.RANDOM_STRATEGY;
        this.writeScopes = Collections.emptySet();
        this.readScopes = Collections.emptySet();
>>>>>>> 401eb1b8
    }

    public EventType(final String name, final String topic, final String owningApplication,
                     final EventCategory category,
                     final List<ValidationStrategyConfiguration> validationStrategies,
                     final List<EnrichmentStrategyDescriptor> enrichmentStrategies,
                     final String partitionStrategy,
                     final List<String> partitionKeyFields, final EventTypeSchema schema,
                     final EventTypeStatistics defaultStatistic,
                     final EventTypeOptions options, final Set<String> writeScopes,
                     final Set<String> readScopes) {
        this.name = name;
        this.topic = topic;
        this.owningApplication = owningApplication;
        this.category = category;
        this.validationStrategies = validationStrategies;
        this.enrichmentStrategies = enrichmentStrategies;
        this.partitionStrategy = partitionStrategy;
        this.partitionKeyFields = partitionKeyFields;
        this.schema = schema;
        this.defaultStatistic = defaultStatistic;
        this.options = options;
        this.writeScopes = writeScopes;
        this.readScopes = readScopes;
    }

    public String getName() {
        return name;
    }

    public void setName(final String name) {
        this.name = name;
    }

    public String getOwningApplication() {
        return owningApplication;
    }

    public void setOwningApplication(final String owningApplication) {
        this.owningApplication = owningApplication;
    }

    public EventCategory getCategory() {
        return category;
    }

    public void setCategory(final EventCategory category) {
        this.category = category;
    }

    public List<ValidationStrategyConfiguration> getValidationStrategies() {
        return validationStrategies;
    }

    public String getPartitionStrategy() {
        return partitionStrategy;
    }

    public void setPartitionStrategy(final String partitionStrategy) {
        this.partitionStrategy = partitionStrategy;
    }

    public EventTypeSchema getSchema() {
        return schema;
    }

    public void setSchema(final EventTypeSchema schema) {
        this.schema = schema;
    }

    public EventTypeStatistics getDefaultStatistic() {
        return defaultStatistic;
    }

    public void setDefaultStatistic(final EventTypeStatistics defaultStatistic) {
        this.defaultStatistic = defaultStatistic;
    }

    public List<String> getPartitionKeyFields() {
        return unmodifiableList(partitionKeyFields != null ? partitionKeyFields : EMPTY_STRING_LIST);
    }

    public void setPartitionKeyFields(final List<String> partitionKeyFields) {
        this.partitionKeyFields = partitionKeyFields;
    }

    public List<EnrichmentStrategyDescriptor> getEnrichmentStrategies() {
        return enrichmentStrategies;
    }

    public void setEnrichmentStrategies(final List<EnrichmentStrategyDescriptor> enrichmentStrategies) {
        this.enrichmentStrategies = enrichmentStrategies;
    }

    public String getTopic() {
        return topic;
    }

    public void setTopic(final String topic) {
        this.topic = topic;
    }

    public EventTypeOptions getOptions() {
        return options;
    }

    public void setOptions(final EventTypeOptions options) {
        this.options = options;
    }

    public Set<String> getWriteScopes() {
        return Collections.unmodifiableSet(writeScopes);
    }

    public void setWriteScopes(final Set<String> writeScopes) {
        this.writeScopes = writeScopes == null ? Collections.emptySet() : writeScopes;
    }

    public Set<String> getReadScopes() {
        return Collections.unmodifiableSet(readScopes);
    }

    public void setReadScopes(final Set<String> readScopes) {
        this.readScopes = readScopes == null ? Collections.emptySet() : readScopes;
    }
}<|MERGE_RESOLUTION|>--- conflicted
+++ resolved
@@ -55,10 +55,6 @@
     @Valid
     private EventTypeOptions options;
 
-<<<<<<< HEAD
-    public EventType() {
-        options = new EventTypeOptions();
-=======
     private Set<String> writeScopes;
 
     private Set<String> readScopes;
@@ -67,9 +63,9 @@
         this.validationStrategies = Collections.emptyList();
         this.enrichmentStrategies = Collections.emptyList();
         this.partitionStrategy = PartitionStrategy.RANDOM_STRATEGY;
+        this.options = new EventTypeOptions();
         this.writeScopes = Collections.emptySet();
         this.readScopes = Collections.emptySet();
->>>>>>> 401eb1b8
     }
 
     public EventType(final String name, final String topic, final String owningApplication,
