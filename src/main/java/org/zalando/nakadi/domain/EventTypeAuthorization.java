package org.zalando.nakadi.domain;

import com.fasterxml.jackson.annotation.JsonProperty;
<<<<<<< HEAD
=======
import com.fasterxml.jackson.databind.annotation.JsonDeserialize;
>>>>>>> 8c77e28f
import org.zalando.nakadi.plugin.api.authz.AuthorizationAttribute;

import javax.annotation.concurrent.Immutable;
import javax.validation.Valid;
import javax.validation.constraints.NotNull;
import javax.validation.constraints.Size;
import java.util.Collections;
import java.util.List;

@Immutable
public class EventTypeAuthorization {

    @NotNull
    @Valid
    @Size(min = 1, message = "must contain at least one attribute")
<<<<<<< HEAD
=======
    @JsonDeserialize(contentAs = EventTypeAuthorizationAttribute.class)
>>>>>>> 8c77e28f
    private final List<AuthorizationAttribute> admins;

    @NotNull
    @Valid
    @Size(min = 1, message = "must contain at least one attribute")
<<<<<<< HEAD
=======
    @JsonDeserialize(contentAs = EventTypeAuthorizationAttribute.class)
>>>>>>> 8c77e28f
    private final List<AuthorizationAttribute> readers;

    @NotNull
    @Valid
    @Size(min = 1, message = "must contain at least one attribute")
<<<<<<< HEAD
=======
    @JsonDeserialize(contentAs = EventTypeAuthorizationAttribute.class)
>>>>>>> 8c77e28f
    private final List<AuthorizationAttribute> writers;

    public EventTypeAuthorization(@JsonProperty("admins") final List<AuthorizationAttribute> admins,
                                  @JsonProperty("readers") final List<AuthorizationAttribute> readers,
                                  @JsonProperty("writers") final List<AuthorizationAttribute> writers) {
<<<<<<< HEAD
        this.admins = admins;
        this.readers = readers;
        this.writers = writers;
    }

    public List<AuthorizationAttribute> getAdmins() {
        return Collections.unmodifiableList(admins);
    }

    public List<AuthorizationAttribute> getReaders() {
        return Collections.unmodifiableList(readers);
    }

    public List<AuthorizationAttribute> getWriters() {
        return Collections.unmodifiableList(writers);
=======
        // actually these three properties should never be null but the validation framework first creates an object
        // and then uses getters to check if values are null or not, so we need to do this check to avoid exception
        this.admins = admins == null ? null : Collections.unmodifiableList(admins);
        this.readers = readers == null ? null : Collections.unmodifiableList(readers);
        this.writers = writers == null ? null : Collections.unmodifiableList(writers);
    }

    public List<AuthorizationAttribute> getAdmins() {
        return admins;
    }

    public List<AuthorizationAttribute> getReaders() {
        return readers;
    }

    public List<AuthorizationAttribute> getWriters() {
        return writers;
>>>>>>> 8c77e28f
    }
}<|MERGE_RESOLUTION|>--- conflicted
+++ resolved
@@ -1,10 +1,7 @@
 package org.zalando.nakadi.domain;
 
 import com.fasterxml.jackson.annotation.JsonProperty;
-<<<<<<< HEAD
-=======
 import com.fasterxml.jackson.databind.annotation.JsonDeserialize;
->>>>>>> 8c77e28f
 import org.zalando.nakadi.plugin.api.authz.AuthorizationAttribute;
 
 import javax.annotation.concurrent.Immutable;
@@ -20,50 +17,24 @@
     @NotNull
     @Valid
     @Size(min = 1, message = "must contain at least one attribute")
-<<<<<<< HEAD
-=======
     @JsonDeserialize(contentAs = EventTypeAuthorizationAttribute.class)
->>>>>>> 8c77e28f
     private final List<AuthorizationAttribute> admins;
 
     @NotNull
     @Valid
     @Size(min = 1, message = "must contain at least one attribute")
-<<<<<<< HEAD
-=======
     @JsonDeserialize(contentAs = EventTypeAuthorizationAttribute.class)
->>>>>>> 8c77e28f
     private final List<AuthorizationAttribute> readers;
 
     @NotNull
     @Valid
     @Size(min = 1, message = "must contain at least one attribute")
-<<<<<<< HEAD
-=======
     @JsonDeserialize(contentAs = EventTypeAuthorizationAttribute.class)
->>>>>>> 8c77e28f
     private final List<AuthorizationAttribute> writers;
 
     public EventTypeAuthorization(@JsonProperty("admins") final List<AuthorizationAttribute> admins,
                                   @JsonProperty("readers") final List<AuthorizationAttribute> readers,
                                   @JsonProperty("writers") final List<AuthorizationAttribute> writers) {
-<<<<<<< HEAD
-        this.admins = admins;
-        this.readers = readers;
-        this.writers = writers;
-    }
-
-    public List<AuthorizationAttribute> getAdmins() {
-        return Collections.unmodifiableList(admins);
-    }
-
-    public List<AuthorizationAttribute> getReaders() {
-        return Collections.unmodifiableList(readers);
-    }
-
-    public List<AuthorizationAttribute> getWriters() {
-        return Collections.unmodifiableList(writers);
-=======
         // actually these three properties should never be null but the validation framework first creates an object
         // and then uses getters to check if values are null or not, so we need to do this check to avoid exception
         this.admins = admins == null ? null : Collections.unmodifiableList(admins);
@@ -81,6 +52,5 @@
 
     public List<AuthorizationAttribute> getWriters() {
         return writers;
->>>>>>> 8c77e28f
     }
 }