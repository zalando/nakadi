--- conflicted
+++ resolved
@@ -10,11 +10,8 @@
 import java.util.function.Function;
 import java.util.stream.Collectors;
 
-<<<<<<< HEAD
 import com.google.common.collect.ImmutableMap;
-=======
 import de.zalando.aruha.nakadi.domain.Cursor;
->>>>>>> 227efcb5
 import kafka.admin.AdminUtils;
 import kafka.utils.ZkUtils;
 import org.apache.kafka.clients.producer.Producer;
@@ -39,13 +36,9 @@
 
 import kafka.javaapi.consumer.SimpleConsumer;
 
-<<<<<<< HEAD
 import static kafka.api.OffsetRequest.EarliestTime;
 import static kafka.api.OffsetRequest.LatestTime;
 
-@Component
-=======
->>>>>>> 227efcb5
 public class KafkaRepository implements TopicRepository {
 
     private static final Logger LOG = LoggerFactory.getLogger(KafkaRepository.class);
@@ -104,15 +97,7 @@
             zkUtils.close();
         }
     }
-
-    public boolean topicExists(final String topic) throws NakadiException {
-        return listTopics()
-                .stream()
-                .map(Topic::getName)
-                .anyMatch(t -> t.equals(topic));
-    }
-
-<<<<<<< HEAD
+    
     public boolean partitionExists(final String topic, final String partition) throws NakadiException {
         return kafkaFactory
                 .getConsumer()
@@ -120,7 +105,15 @@
                 .stream()
                 .map(pInfo -> Integer.toString(pInfo.partition()))
                 .anyMatch(partition::equals);
-=======
+    }
+
+    public boolean topicExists(final String topic) throws NakadiException {
+        return listTopics()
+                .stream()
+                .map(Topic::getName)
+                .anyMatch(t -> t.equals(topic));
+    }
+
     public boolean areCursorsCorrect(final String topic, final List<Cursor> cursors) {
         final List<TopicPartition> partitions = listPartitions(topic);
         return cursors
@@ -136,7 +129,6 @@
                             return offset >= oldestOffset && offset <= newestOffset;
                         })
                         .orElse(false));
->>>>>>> 227efcb5
     }
 
     @Override
@@ -155,7 +147,7 @@
     @Override
     public List<TopicPartition> listPartitions(final String topicId) {
 
-        final SimpleConsumer consumer = kafkaFactory.getSimpleConsumer();
+        final SimpleConsumer sc = kafkaFactory.getSimpleConsumer();
         try {
             final List<TopicAndPartition> partitions = kafkaFactory
                     .getConsumer()
@@ -168,51 +160,47 @@
                     .stream()
                     .collect(Collectors.toMap(
                             Function.identity(),
-                            t -> new PartitionOffsetRequestInfo(LatestTime(), 1)));
+                            t -> new PartitionOffsetRequestInfo(kafka.api.OffsetRequest.LatestTime(), 1)));
             final Map<TopicAndPartition, PartitionOffsetRequestInfo> earliestPartitionRequests = partitions
                     .stream()
                     .collect(Collectors.toMap(
                             Function.identity(),
-                            t -> new PartitionOffsetRequestInfo(EarliestTime(), 1)));
-
-            final OffsetResponse latestPartitionData = fetchPartitionData(consumer, latestPartitionRequests);
-            final OffsetResponse earliestPartitionData = fetchPartitionData(consumer, earliestPartitionRequests);
+                            t -> new PartitionOffsetRequestInfo(kafka.api.OffsetRequest.EarliestTime(), 1)));
+
+            final OffsetResponse latestPartitionData = fetchPartitionData(sc, latestPartitionRequests);
+            final OffsetResponse earliestPartitionData = fetchPartitionData(sc, earliestPartitionRequests);
 
             return partitions
                     .stream()
                     .map(r -> processTopicPartitionMetadata(r, latestPartitionData, earliestPartitionData))
                     .collect(Collectors.toList());
+        } finally {
+            sc.close();
+        }
+    }
+
+    @Override
+    public TopicPartition getPartition(final String topicId, final String partition) throws NakadiException {
+        final SimpleConsumer consumer = kafkaFactory.getSimpleConsumer();
+        try {
+            final TopicAndPartition topicAndPartition = new TopicAndPartition(topicId, Integer.parseInt(partition));
+
+            final OffsetResponse latestPartitionData = fetchPartitionData(consumer, ImmutableMap.of(
+                    topicAndPartition, new PartitionOffsetRequestInfo(LatestTime(), 1)));
+
+            final OffsetResponse earliestPartitionData = fetchPartitionData(consumer, ImmutableMap.of(
+                    topicAndPartition, new PartitionOffsetRequestInfo(EarliestTime(), 1)));
+
+            return processTopicPartitionMetadata(topicAndPartition, latestPartitionData, earliestPartitionData);
         }
         catch (Exception e) {
-            throw new NakadiException("Error occurred when fetching partitions offsets", e);
+            throw new NakadiException("Error occurred when fetching partition offsets", e);
         }
         finally {
             consumer.close();
         }
     }
-
-    @Override
-    public TopicPartition getPartition(final String topicId, final String partition) throws NakadiException {
-        final SimpleConsumer consumer = kafkaFactory.getSimpleConsumer();
-        try {
-            final TopicAndPartition topicAndPartition = new TopicAndPartition(topicId, Integer.parseInt(partition));
-
-            final OffsetResponse latestPartitionData = fetchPartitionData(consumer, ImmutableMap.of(
-                    topicAndPartition, new PartitionOffsetRequestInfo(LatestTime(), 1)));
-
-            final OffsetResponse earliestPartitionData = fetchPartitionData(consumer, ImmutableMap.of(
-                    topicAndPartition, new PartitionOffsetRequestInfo(EarliestTime(), 1)));
-
-            return processTopicPartitionMetadata(topicAndPartition, latestPartitionData, earliestPartitionData);
-        }
-        catch (Exception e) {
-            throw new NakadiException("Error occurred when fetching partition offsets", e);
-        }
-        finally {
-            consumer.close();
-        }
-    }
-
+    
     @Override
     public boolean validateOffset(final String offsetToCheck, final String newestOffset,
                                   final String oldestOffset) {
