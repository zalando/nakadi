--- conflicted
+++ resolved
@@ -43,17 +43,25 @@
 @Component
 public class KafkaRepository implements TopicRepository {
 
-<<<<<<< HEAD
   private static final Logger LOG = LoggerFactory.getLogger(KafkaRepository.class);
 
   private static final long KAFKA_SEND_TIMEOUT_MS = 10000;
 
   private static final long KAFKA_READ_TIMEOUT_MS = 0;
-  @Autowired private KafkaFactory factory;
-  @Autowired private ZooKeeperHolder zkFactory;
+
+  private final ZooKeeperHolder zkFactory;
+  private final Producer<String, String> kafkaProducer;
+  private final KafkaFactory kafkaFactory;
 
   @Value("${nakadi.kafka.poll.timeoutMs}")
   private long kafkaPollTimeout;
+
+  @Autowired
+  public KafkaRepository(final ZooKeeperHolder zkFactory, final KafkaFactory kafkaFactory) {
+    this.zkFactory = zkFactory;
+    this.kafkaProducer = kafkaFactory.createProducer();
+    this.kafkaFactory = kafkaFactory;
+  }
 
   @Override
   public List<Topic> listTopics() throws NakadiException {
@@ -77,7 +85,7 @@
     final ProducerRecord<String, String> record =
         new ProducerRecord<>(topicId, Integer.parseInt(partitionId), partitionId, payload);
     try {
-      factory.getProducer().send(record).get(KAFKA_SEND_TIMEOUT_MS, TimeUnit.MILLISECONDS);
+      kafkaProducer.send(record).get(KAFKA_SEND_TIMEOUT_MS, TimeUnit.MILLISECONDS);
     } catch (InterruptedException | ExecutionException | TimeoutException e) {
       throw new NakadiException("Failed to send event", e);
     }
@@ -86,10 +94,10 @@
   @Override
   public List<TopicPartition> listPartitions(final String topicId) throws NakadiException {
 
-    final SimpleConsumer sc = factory.getSimpleConsumer();
+    final SimpleConsumer sc = kafkaFactory.getSimpleConsumer();
     try {
       final List<TopicAndPartition> partitions =
-          factory
+          kafkaFactory
               .getConsumer()
               .partitionsFor(topicId)
               .stream()
@@ -180,144 +188,6 @@
 
   @Override
   public EventConsumer createEventConsumer(final String topic, final Map<String, String> cursors) {
-    return new NakadiKafkaConsumer(factory, topic, cursors, kafkaPollTimeout);
+    return new NakadiKafkaConsumer(kafkaFactory, topic, cursors, kafkaPollTimeout);
   }
-}
-=======
-    private static final Logger LOG = LoggerFactory.getLogger(KafkaRepository.class);
-
-    private static final long KAFKA_SEND_TIMEOUT_MS = 10000;
-
-    private static final long KAFKA_READ_TIMEOUT_MS = 0;
-
-    private final ZooKeeperHolder zkFactory;
-    private final Producer<String, String> kafkaProducer;
-    private final KafkaFactory kafkaFactory;
-
-    @Value("${nakadi.kafka.poll.timeoutMs}")
-    private long kafkaPollTimeout;
-
-    @Autowired
-    public KafkaRepository(final ZooKeeperHolder zkFactory, final KafkaFactory kafkaFactory) {
-        this.zkFactory = zkFactory;
-        this.kafkaProducer = kafkaFactory.createProducer();
-        this.kafkaFactory = kafkaFactory;
-    }
-
-    @Override
-    public List<Topic> listTopics() throws NakadiException {
-        try {
-            return zkFactory.get().getChildren("/brokers/topics", false).stream().map(s -> new Topic(s)).collect(
-                    Collectors.toList());
-        } catch (KeeperException | InterruptedException | IOException e) {
-            throw new NakadiException("Failed to get partitions", e);
-        }
-    }
-
-    @Override
-    public void postEvent(final String topicId, final String partitionId, final String payload) throws NakadiException {
-        LOG.info("Posting {} {} {}", topicId, partitionId, payload);
-
-        final ProducerRecord<String, String> record = new ProducerRecord<>(topicId, Integer.parseInt(partitionId),
-                partitionId, payload);
-        try {
-            kafkaProducer.send(record).get(KAFKA_SEND_TIMEOUT_MS, TimeUnit.MILLISECONDS);
-        } catch (InterruptedException | ExecutionException | TimeoutException e) {
-            throw new NakadiException("Failed to send event", e);
-        }
-    }
-
-    @Override
-    public List<TopicPartition> listPartitions(final String topicId) throws NakadiException {
-
-        final SimpleConsumer sc = kafkaFactory.getSimpleConsumer();
-        try {
-            final List<TopicAndPartition> partitions = kafkaFactory.getConsumer().partitionsFor(topicId).stream().map(p ->
-                        new TopicAndPartition(p.topic(), p.partition())).collect(Collectors.toList());
-
-            final Map<TopicAndPartition, PartitionOffsetRequestInfo> latestPartitionRequests = partitions.stream()
-                                                                                                         .collect(
-                                                                                                             Collectors
-                                                                                                                     .toMap(
-                                                                                                                         Function
-                                                                                                                             .identity(),
-                                                                                                                         t ->
-                                                                                                                             new PartitionOffsetRequestInfo(
-                                                                                                                                 kafka
-                                                                                                                                     .api
-                                                                                                                                     .OffsetRequest
-                                                                                                                                     .LatestTime(),
-                                                                                                                                 1)));
-                final Map<TopicAndPartition, PartitionOffsetRequestInfo> earliestPartitionRequests = partitions.stream()
-                                                                                                               .collect(
-                                                                                                                   Collectors
-                                                                                                                           .toMap(
-                                                                                                                               Function
-                                                                                                                                   .identity(),
-                                                                                                                               t ->
-                                                                                                                                   new PartitionOffsetRequestInfo(
-                                                                                                                                       kafka
-                                                                                                                                           .api
-                                                                                                                                           .OffsetRequest
-                                                                                                                                           .EarliestTime(),
-                                                                                                                                       1)));
-
-                    final OffsetResponse latestPartitionData = fetchPartitionData(sc, latestPartitionRequests);
-                    final OffsetResponse earliestPartitionData = fetchPartitionData(sc, earliestPartitionRequests);
-
-                    return partitions.stream().map(r ->
-                                             processTopicPartitionMetadata(r, latestPartitionData,
-                                                 earliestPartitionData)).collect(Collectors.toList());
-                } finally {
-                    sc.close();
-                }
-            }
-
-            @Override
-            public boolean validateOffset(final String offsetToCheck, final String newestOffset,
-                    final String oldestOffset) {
-                final long offset = Long.parseLong(offsetToCheck);
-                final long newest = Long.parseLong(newestOffset);
-                final long oldest = Long.parseLong(oldestOffset);
-                return offset >= oldest && offset <= newest;
-            }
-
-            private TopicPartition processTopicPartitionMetadata(final TopicAndPartition partition,
-                    final OffsetResponse latestPartitionData, final OffsetResponse earliestPartitionData) {
-
-                final TopicPartition tp = new TopicPartition(partition.topic(),
-                        Integer.toString(partition.partition()));
-                final long latestOffset = latestPartitionData.offsets(partition.topic(), partition.partition())[0];
-                final long earliestOffset = earliestPartitionData.offsets(partition.topic(), partition.partition())[0];
-
-                tp.setNewestAvailableOffset(Long.toString(latestOffset));
-                tp.setOldestAvailableOffset(Long.toString(earliestOffset));
-
-                return tp;
-            }
-
-            private OffsetResponse fetchPartitionData(final SimpleConsumer sc,
-                    final Map<TopicAndPartition, PartitionOffsetRequestInfo> partitionRequests) {
-                final OffsetRequest request = new OffsetRequest(partitionRequests,
-                        kafka.api.OffsetRequest.CurrentVersion(), "offsetlookup_" + UUID.randomUUID());
-                return sc.getOffsetsBefore(request);
-            }
-
-            @Override
-            public void readEvent(final String topicId, final String partitionId) {
-                final org.apache.kafka.common.TopicPartition tp = new org.apache.kafka.common.TopicPartition(topicId,
-                        Integer.parseInt(partitionId));
-                // final Consumer<String, String> consumerForPartition =
-                // factory.getConsumerFor(tp);
-                // FIXME: read from kafka
-                // consumerForPartition.poll(KAFKA_READ_TIMEOUT_MS);
-                // consumerForPartition.close();
-
-            }
-
-            @Override
-            public EventConsumer createEventConsumer(final String topic, final Map<String, String> cursors) {
-                return new NakadiKafkaConsumer(kafkaFactory, topic, cursors, kafkaPollTimeout);
-            }
-        }
->>>>>>> 8c3035af
+}