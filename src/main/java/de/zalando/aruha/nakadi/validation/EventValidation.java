package de.zalando.aruha.nakadi.validation;

import de.zalando.aruha.nakadi.domain.EventCategory;
import de.zalando.aruha.nakadi.domain.EventType;
import de.zalando.aruha.nakadi.domain.ValidationStrategyConfiguration;
import org.json.JSONArray;
import org.json.JSONException;
import org.json.JSONObject;

import java.util.Arrays;
import java.util.HashSet;
import java.util.Set;

public class EventValidation {
    public static EventTypeValidator forType(final EventType eventType) {
        final EventTypeValidator etv = new EventTypeValidator(eventType);
<<<<<<< HEAD

        if (eventType.getSchema() != null) {
            final ValidationStrategyConfiguration vsc = new ValidationStrategyConfiguration();
            vsc.setStrategyName(EventBodyMustRespectSchema.NAME);
            etv.withConfiguration(vsc);
        }

=======

        final ValidationStrategyConfiguration vsc = new ValidationStrategyConfiguration();
        vsc.setStrategyName(EventBodyMustRespectSchema.NAME);
        etv.withConfiguration(vsc);

        if (eventType.getCategory() == EventCategory.BUSINESS || eventType.getCategory() == EventCategory.DATA) {
            final ValidationStrategyConfiguration metadataConf = new ValidationStrategyConfiguration();
            metadataConf.setStrategyName(EventMetadataValidationStrategy.NAME);

            etv.withConfiguration(metadataConf);
        }
>>>>>>> dc94ad43
        return etv;
    }

    public static JSONObject effectiveSchema(final EventType eventType) throws JSONException {
        final JSONObject schema = new JSONObject(eventType.getSchema().getSchema());

        switch (eventType.getCategory()) {
            case BUSINESS: return addMetadata(schema, eventType);
            case DATA: return wrapSchemaInData(schema, eventType);
            default: return schema;
        }
    }

    private static JSONObject wrapSchemaInData(final JSONObject schema, final EventType eventType) {
        final JSONObject wrapper = new JSONObject();

        normalizeSchema(wrapper);

        addMetadata(wrapper, eventType);

        final JSONObject properties = wrapper.getJSONObject("properties");

        properties.put("data_type", new JSONObject().put("type", "string"));
        properties.put("data_op", new JSONObject().put("type", "string")
                .put("enum", Arrays.asList(new String[] { "C", "U", "D", "S" })));
        properties.put("data", schema);

        wrapper.put("additionalProperties", false);

        addToRequired(wrapper, new String[]{ "data_type", "data_op", "data" });

        return wrapper;
    }

    private static JSONObject addMetadata(final JSONObject schema, final EventType eventType) {
        normalizeSchema(schema);

        final JSONObject metadata = new JSONObject();
        final JSONObject metadataProperties = new JSONObject();

        final JSONObject uuid = new JSONObject()
                .put("type", "string")
                .put("pattern", "^[a-fA-F0-9]{8}-[a-fA-F0-9]{4}-[a-fA-F0-9]{4}-[a-fA-F0-9]{4}-[a-fA-F0-9]{12}$");
        final JSONObject arrayOfUUIDs = new JSONObject()
                .put("type", "array")
                .put("items", uuid);
        final JSONObject eventTypeString = new JSONObject()
                .put("type", "string")
                .put("enum", Arrays.asList(new String[] { eventType.getName() }));
        final JSONObject string = new JSONObject().put("type", "string");
        final JSONObject dateTime = new JSONObject()
                .put("type", "string");

        metadataProperties.put("eid", uuid);
        metadataProperties.put("event_type", eventTypeString);
        metadataProperties.put("occurred_at", dateTime);
        metadataProperties.put("parent_eids", arrayOfUUIDs);
        metadataProperties.put("flow_id", string);

        metadata.put("type", "object");
        metadata.put("properties", metadataProperties);
        metadata.put("required", Arrays.asList(new String[]{"eid", "occurred_at"}));
        metadata.put("additionalProperties", false);

        schema.getJSONObject("properties").put("metadata", metadata);

        addToRequired(schema, new String[]{ "metadata" });

        return schema;
    }

    private static void addToRequired(final JSONObject schema, final String[] toBeRequired) {
        final Set<String> required = new HashSet<>(Arrays.asList(toBeRequired));

        final JSONArray currentRequired = schema.getJSONArray("required");

        for(int i = 0; i < currentRequired.length(); i++) {
            required.add(currentRequired.getString(i));
        }

        schema.put("required", required);
    }

    private static void normalizeSchema(final JSONObject schema) {
        schema.put("type", "object");

        if (!schema.has("properties")) {
            schema.put("properties", new JSONObject());
        }

        if (!schema.has("required")) {
            schema.put("required", new JSONArray());
        }
    }
}
<|MERGE_RESOLUTION|>--- conflicted
+++ resolved
@@ -14,7 +14,6 @@
 public class EventValidation {
     public static EventTypeValidator forType(final EventType eventType) {
         final EventTypeValidator etv = new EventTypeValidator(eventType);
-<<<<<<< HEAD
 
         if (eventType.getSchema() != null) {
             final ValidationStrategyConfiguration vsc = new ValidationStrategyConfiguration();
@@ -22,19 +21,12 @@
             etv.withConfiguration(vsc);
         }
 
-=======
-
-        final ValidationStrategyConfiguration vsc = new ValidationStrategyConfiguration();
-        vsc.setStrategyName(EventBodyMustRespectSchema.NAME);
-        etv.withConfiguration(vsc);
-
         if (eventType.getCategory() == EventCategory.BUSINESS || eventType.getCategory() == EventCategory.DATA) {
             final ValidationStrategyConfiguration metadataConf = new ValidationStrategyConfiguration();
             metadataConf.setStrategyName(EventMetadataValidationStrategy.NAME);
-
             etv.withConfiguration(metadataConf);
         }
->>>>>>> dc94ad43
+
         return etv;
     }
 
