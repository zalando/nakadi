package de.zalando.aruha.nakadi.domain;

import com.fasterxml.jackson.annotation.JsonIgnore;
import com.google.common.collect.Lists;
import de.zalando.aruha.nakadi.partitioning.PartitionStrategy;

import javax.annotation.Nullable;
import javax.validation.Valid;
import javax.validation.constraints.NotNull;
import javax.validation.constraints.Pattern;
import javax.validation.constraints.Size;
import java.util.ArrayList;
import java.util.List;

import static java.util.Collections.unmodifiableList;

public class EventType {

    public static final List<String> EMPTY_STRING_LIST = new ArrayList<>(0);

    @NotNull
    @Pattern(regexp = "[a-zA-Z][-0-9a-zA-Z_]*(\\.[a-zA-Z][-0-9a-zA-Z_]*)*", message = "format not allowed" )
    @Size(min = 1, max = 255, message = "the length of the name must be >= 1 and <= 255")
    private String name;

    @NotNull
    private String owningApplication;

    @NotNull
    private EventCategory category;

    @JsonIgnore
    private final List<ValidationStrategyConfiguration> validationStrategies = Lists.newArrayList();

<<<<<<< HEAD
    @NotNull
    private List<EnrichmentStrategyDescriptor> enrichmentStrategies = Lists.newArrayList();

    @Valid
    private PartitionStrategyDescriptor partitionStrategy = RANDOM_PARTITION_STRATEGY;
=======
    private String partitionStrategy = PartitionStrategy.RANDOM_STRATEGY;
>>>>>>> 8b93fa4e

    @Nullable
    private List<String> partitionKeyFields;

    @Valid
    @NotNull
    private EventTypeSchema schema;

    public String getName() { return name; }

    public void setName(final String name) { this.name = name; }

    public String getOwningApplication() {
        return owningApplication;
    }

    public void setOwningApplication(final String owningApplication) {
        this.owningApplication = owningApplication;
    }

    public EventCategory getCategory() {
        return category;
    }

    public void setCategory(final EventCategory category) {
        this.category = category;
    }

    public List<ValidationStrategyConfiguration> getValidationStrategies() {
        return validationStrategies;
    }

    public String getPartitionStrategy() {
        return partitionStrategy;
    }

    public void setPartitionStrategy(final String partitionStrategy) {
        this.partitionStrategy = partitionStrategy;
    }

    public EventTypeSchema getSchema() {
        return schema;
    }

    public void setSchema(final EventTypeSchema schema) {
        this.schema = schema;
    }

    public List<String> getPartitionKeyFields() {
        return unmodifiableList(partitionKeyFields != null ? partitionKeyFields : EMPTY_STRING_LIST);
    }

    public void setPartitionKeyFields(final List<String> partitionKeyFields) {
        this.partitionKeyFields = partitionKeyFields;
    }

    public List<EnrichmentStrategyDescriptor> getEnrichmentStrategies() {
        return enrichmentStrategies;
    }

    public void setEnrichmentStrategies(final List<EnrichmentStrategyDescriptor> enrichmentStrategies) {
        this.enrichmentStrategies = enrichmentStrategies;
    }

}<|MERGE_RESOLUTION|>--- conflicted
+++ resolved
@@ -32,15 +32,10 @@
     @JsonIgnore
     private final List<ValidationStrategyConfiguration> validationStrategies = Lists.newArrayList();
 
-<<<<<<< HEAD
     @NotNull
     private List<EnrichmentStrategyDescriptor> enrichmentStrategies = Lists.newArrayList();
 
-    @Valid
-    private PartitionStrategyDescriptor partitionStrategy = RANDOM_PARTITION_STRATEGY;
-=======
     private String partitionStrategy = PartitionStrategy.RANDOM_STRATEGY;
->>>>>>> 8b93fa4e
 
     @Nullable
     private List<String> partitionKeyFields;
