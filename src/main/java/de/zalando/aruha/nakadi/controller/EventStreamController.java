package de.zalando.aruha.nakadi.controller;

import com.codahale.metrics.annotation.Timed;
import com.fasterxml.jackson.core.type.TypeReference;
import com.fasterxml.jackson.databind.ObjectMapper;
import de.zalando.aruha.nakadi.NakadiException;
import de.zalando.aruha.nakadi.domain.Cursor;
import de.zalando.aruha.nakadi.repository.EventConsumer;
import de.zalando.aruha.nakadi.repository.TopicRepository;
import de.zalando.aruha.nakadi.service.EventStream;
import de.zalando.aruha.nakadi.service.EventStreamConfig;
import de.zalando.aruha.nakadi.utils.FlushableGZIPOutputStream;
import org.slf4j.Logger;
import org.slf4j.LoggerFactory;
import org.springframework.http.HttpStatus;
import org.springframework.web.bind.annotation.PathVariable;
import org.springframework.web.bind.annotation.RequestHeader;
import org.springframework.web.bind.annotation.RequestMapping;
import org.springframework.web.bind.annotation.RequestMethod;
import org.springframework.web.bind.annotation.RequestParam;
import org.springframework.web.bind.annotation.RestController;
import org.springframework.web.context.request.NativeWebRequest;
import org.springframework.web.servlet.mvc.method.annotation.StreamingResponseBody;
import org.zalando.problem.Problem;

import javax.annotation.Nullable;
import javax.servlet.http.HttpServletResponse;
import javax.ws.rs.core.Response;
import java.io.IOException;
import java.io.OutputStream;
import java.util.ArrayList;
import java.util.List;
import java.util.Map;
import java.util.stream.Collectors;

import static javax.ws.rs.core.Response.Status.BAD_REQUEST;
import static javax.ws.rs.core.Response.Status.INTERNAL_SERVER_ERROR;
import static javax.ws.rs.core.Response.Status.NOT_FOUND;
import static javax.ws.rs.core.Response.Status.PRECONDITION_FAILED;
import static javax.ws.rs.core.Response.Status.SERVICE_UNAVAILABLE;
import static org.zalando.problem.MoreStatus.UNPROCESSABLE_ENTITY;

@RestController
public class EventStreamController {

    private static final Logger LOG = LoggerFactory.getLogger(EventStreamController.class);

    private final TopicRepository topicRepository;

    private final ObjectMapper jsonMapper;

    public EventStreamController(final TopicRepository topicRepository, final ObjectMapper jsonMapper) {
        this.topicRepository = topicRepository;
        this.jsonMapper = jsonMapper;
    }

    @Timed(name = "stream_events_for_event_type", absolute = true)
    @RequestMapping(value = "/event-types/{name}/events", method = RequestMethod.GET)
    public StreamingResponseBody streamEventsFromPartition(
            @PathVariable("name") final String eventTypeName,
            @RequestParam(value = "batch_limit", required = false, defaultValue = "1") final int batchLimit,
            @RequestParam(value = "stream_limit", required = false, defaultValue = "0") final int streamLimit,
            @RequestParam(value = "batch_flush_timeout", required = false, defaultValue = "30") final int batchTimeout,
            @RequestParam(value = "stream_timeout", required = false, defaultValue = "0") final int streamTimeout,
            @RequestParam(value = "stream_keep_alive_limit", required = false, defaultValue = "0") final int streamKeepAliveLimit,
            @Nullable @RequestHeader(name = "X-Flow-Id", required = false) final String flowId,
            @Nullable @RequestHeader(name = "X-nakadi-cursors", required = false) final String cursorsStr,
            final NativeWebRequest request, final HttpServletResponse response) throws IOException {

        LOG.trace("starting event stream for flow id: {}", flowId);

        return outputStream -> {
            try {
                // todo: we should get topic from EventType after persistence of EventType is implemented
                @SuppressWarnings("UnnecessaryLocalVariable")
                final String topic = eventTypeName;

                // validate parameters
                if (!topicRepository.topicExists(topic)) {
                    writeProblemResponse(response, outputStream, NOT_FOUND, "topic not found");
                    return;
                }
                if (streamLimit != 0 && streamLimit < batchLimit) {
                    writeProblemResponse(response, outputStream, UNPROCESSABLE_ENTITY,
                            "stream_limit can't be lower than batch_limit");
                    return;
                }
                if (streamTimeout != 0 && streamTimeout < batchTimeout) {
                    writeProblemResponse(response, outputStream, UNPROCESSABLE_ENTITY,
                            "stream_timeout can't be lower than batch_flush_timeout");
                    return;
                }

                // deserialize cursors
                List<Cursor> cursors = null;
                if (cursorsStr != null) {
                    try {
                        cursors = jsonMapper.<List<Cursor>>readValue(cursorsStr,
                                new TypeReference<ArrayList<Cursor>>() {
                                });
                    } catch (IOException e) {
                        writeProblemResponse(response, outputStream, BAD_REQUEST,
                                "incorrect syntax of X-nakadi-cursors header");
                        return;
                    }
                }

<<<<<<< HEAD
                // check that offsets are not out of bounds
                if (cursors != null && !topicRepository.areCursorsCorrect(topic, cursors)) {
                    writeProblemResponse(response, outputStream, HttpStatus.UNPROCESSABLE_ENTITY.value(),
                            new Problem("cursors are not valid"));
=======
                // check that offsets are not out of bounds and partitions exist
                if (cursors != null && !topicRepository.areCursorsValid(topic, cursors)) {
                    writeProblemResponse(response, outputStream, PRECONDITION_FAILED, "cursors are not valid");
>>>>>>> 7fdab327
                    return;
                }

                // if no cursors provided - read from the newest available events
                if (cursors == null) {
                    cursors = topicRepository
                            .listPartitions(topic)
                            .stream()
                            .map(pInfo -> new Cursor(pInfo.getPartitionId(), pInfo.getNewestAvailableOffset()))
                            .collect(Collectors.toList());
                }

                final Map<String, String> streamCursors = cursors
                        .stream()
                        .collect(Collectors.toMap(
                                Cursor::getPartition,
                                Cursor::getOffset));

                final EventStreamConfig streamConfig = new EventStreamConfig(topic, streamCursors, batchLimit,
                        streamLimit, batchTimeout, streamTimeout, streamKeepAliveLimit);

                response.setStatus(HttpStatus.OK.value());

                final String acceptEncoding = request.getHeader("Accept-Encoding");
                final boolean gzipEnabled = acceptEncoding != null && acceptEncoding.contains("gzip");
                final OutputStream output = gzipEnabled ? new FlushableGZIPOutputStream(outputStream) : outputStream;

                if (gzipEnabled) {
                    response.addHeader("Content-Encoding", "gzip");
                }

                final EventConsumer eventConsumer = topicRepository.createEventConsumer(topic,
                        streamConfig.getCursors());
                final EventStream eventStream = new EventStream(eventConsumer, output, streamConfig);
                eventStream.streamEvents();

                if (gzipEnabled) {
                    output.close();
                }

            }
            catch (final NakadiException e) {
                writeProblemResponse(response, outputStream, SERVICE_UNAVAILABLE, e.getProblemMessage());
            }
            catch (final Exception e) {
                writeProblemResponse(response, outputStream, INTERNAL_SERVER_ERROR, e.getMessage());
            }
            finally {
                outputStream.flush();
                outputStream.close();
            }
        };
    }

    private void writeProblemResponse(final HttpServletResponse response, final OutputStream outputStream,
                                      final Response.StatusType statusCode, final String message) throws IOException {
        response.setStatus(statusCode.getStatusCode());
        jsonMapper.writer().writeValue(outputStream, Problem.valueOf(statusCode, message));
    }
}<|MERGE_RESOLUTION|>--- conflicted
+++ resolved
@@ -105,16 +105,9 @@
                     }
                 }
 
-<<<<<<< HEAD
-                // check that offsets are not out of bounds
-                if (cursors != null && !topicRepository.areCursorsCorrect(topic, cursors)) {
-                    writeProblemResponse(response, outputStream, HttpStatus.UNPROCESSABLE_ENTITY.value(),
-                            new Problem("cursors are not valid"));
-=======
                 // check that offsets are not out of bounds and partitions exist
                 if (cursors != null && !topicRepository.areCursorsValid(topic, cursors)) {
                     writeProblemResponse(response, outputStream, PRECONDITION_FAILED, "cursors are not valid");
->>>>>>> 7fdab327
                     return;
                 }
 
