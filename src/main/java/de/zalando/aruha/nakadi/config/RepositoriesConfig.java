package de.zalando.aruha.nakadi.config;

import de.zalando.aruha.nakadi.repository.EventTypeRepository;
import de.zalando.aruha.nakadi.repository.db.CachingEventTypeRepository;
import de.zalando.aruha.nakadi.repository.db.EventTypeCache;
import de.zalando.aruha.nakadi.repository.db.EventTypeDbRepository;
import de.zalando.aruha.nakadi.repository.db.SubscriptionDbRepository;
import de.zalando.aruha.nakadi.repository.kafka.KafkaConfig;
import de.zalando.aruha.nakadi.repository.zookeeper.ZookeeperConfig;
import de.zalando.aruha.nakadi.util.FeatureToggleService;
import de.zalando.aruha.nakadi.util.UUIDGenerator;
import de.zalando.aruha.nakadi.validation.EventBodyMustRespectSchema;
import de.zalando.aruha.nakadi.validation.EventMetadataValidationStrategy;
import de.zalando.aruha.nakadi.validation.ValidationStrategy;
import org.apache.curator.framework.CuratorFramework;
import org.springframework.beans.factory.annotation.Autowired;
import org.springframework.beans.factory.annotation.Value;
import org.springframework.context.annotation.Bean;
import org.springframework.context.annotation.Configuration;
import org.springframework.context.annotation.Import;
import org.springframework.context.annotation.Profile;
import org.springframework.jdbc.core.JdbcTemplate;

@Configuration
@Profile("!test")
@Import({KafkaConfig.class, ZookeeperConfig.class})
public class RepositoriesConfig {

    @Autowired
    private JsonConfig jsonConfig;

    @Autowired
    private JdbcTemplate jdbcTemplate;

    @Autowired
    private ZookeeperConfig zookeeperConfig;

    @Bean
<<<<<<< HEAD
    public FeatureToggleService featureToggleService(@Value("${nakadi.featureToggle.enableAll}") boolean forceEnableAll) {
        return new FeatureToggleService(forceEnableAll, zookeeperConfig.zooKeeperHolder());
=======
    public UUIDGenerator uuidGenerator() {
        return new UUIDGenerator();
    }

    @Bean
    public FeatureToggleService featureToggleService() {
        return new FeatureToggleService(zookeeperConfig.zooKeeperHolder());
>>>>>>> 79df6b44
    }

    @Bean
    public EventTypeCache eventTypeCache() {
        final CuratorFramework client = zookeeperConfig.zooKeeperHolder().get();
        ValidationStrategy.register(EventBodyMustRespectSchema.NAME, new EventBodyMustRespectSchema());
        ValidationStrategy.register(EventMetadataValidationStrategy.NAME, new EventMetadataValidationStrategy());

        try {
            return new EventTypeCache(eventTypeDBRepository(), client);
        } catch (final Exception e) {
            throw new IllegalStateException("failed to create event type cache");
        }
    }

    @Bean
    public EventTypeRepository eventTypeRepository() {
        return new CachingEventTypeRepository(eventTypeDBRepository(), eventTypeCache());
    }

    @Bean
    public SubscriptionDbRepository subscriptionRepository() {
        return new SubscriptionDbRepository(jdbcTemplate, jsonConfig.jacksonObjectMapper(), uuidGenerator());
    }

    private EventTypeRepository eventTypeDBRepository() {
        return new EventTypeDbRepository(jdbcTemplate, jsonConfig.jacksonObjectMapper());
    }
}<|MERGE_RESOLUTION|>--- conflicted
+++ resolved
@@ -36,18 +36,13 @@
     private ZookeeperConfig zookeeperConfig;
 
     @Bean
-<<<<<<< HEAD
     public FeatureToggleService featureToggleService(@Value("${nakadi.featureToggle.enableAll}") boolean forceEnableAll) {
         return new FeatureToggleService(forceEnableAll, zookeeperConfig.zooKeeperHolder());
-=======
-    public UUIDGenerator uuidGenerator() {
-        return new UUIDGenerator();
     }
 
     @Bean
-    public FeatureToggleService featureToggleService() {
-        return new FeatureToggleService(zookeeperConfig.zooKeeperHolder());
->>>>>>> 79df6b44
+    public UUIDGenerator uuidGenerator() {
+        return new UUIDGenerator();
     }
 
     @Bean
