package de.zalando.aruha.nakadi.config;

import com.codahale.metrics.MetricRegistry;
import com.codahale.metrics.jvm.BufferPoolMetricSet;
import com.codahale.metrics.jvm.GarbageCollectorMetricSet;
import com.codahale.metrics.jvm.MemoryUsageGaugeSet;
import com.codahale.metrics.jvm.ThreadStatesGaugeSet;
import com.codahale.metrics.servlets.MetricsServlet;
import com.ryantenney.metrics.spring.config.annotation.EnableMetrics;
import com.ryantenney.metrics.spring.config.annotation.MetricsConfigurerAdapter;
import de.zalando.aruha.nakadi.repository.zookeeper.ZooKeeperHolder;
import de.zalando.aruha.nakadi.repository.zookeeper.ZooKeeperLockFactory;
<<<<<<< HEAD
=======
import de.zalando.aruha.nakadi.service.CursorsService;
import de.zalando.aruha.nakadi.service.ClosedConnectionsCrutch;
import de.zalando.aruha.nakadi.service.EventPublisher;
import de.zalando.aruha.nakadi.service.EventStreamFactory;
import java.lang.management.ManagementFactory;

import de.zalando.aruha.nakadi.service.subscription.SubscriptionKafkaClientFactory;
>>>>>>> 68773cc6
import de.zalando.aruha.nakadi.service.subscription.zk.ZkSubscriptionClientFactory;
import org.springframework.boot.context.embedded.ServletRegistrationBean;
import org.springframework.context.annotation.Bean;
import org.springframework.context.annotation.Configuration;
import org.springframework.core.task.SimpleAsyncTaskExecutor;
import org.springframework.core.task.TaskExecutor;
import org.springframework.scheduling.annotation.EnableScheduling;

import java.lang.management.ManagementFactory;

@Configuration
@EnableMetrics
@EnableScheduling
public class NakadiConfig {

    @Bean
    public TaskExecutor taskExecutor() {
        return new SimpleAsyncTaskExecutor();
    }

    @Bean
    public ServletRegistrationBean servletRegistrationBean(final MetricRegistry metricRegistry) {
        return new ServletRegistrationBean(new MetricsServlet(metricRegistry), "/metrics/*");
    }

    @Bean
    public MetricsConfigurerAdapter metricsConfigurerAdapter(final MetricRegistry metricRegistry) {
        return new MetricsConfigurerAdapter() {
            @Override
            public MetricRegistry getMetricRegistry() {
                return metricRegistry;
            }
        };
    }

    @Bean
    public ZooKeeperLockFactory zooKeeperLockFactory(final ZooKeeperHolder zooKeeperHolder) {
        return new ZooKeeperLockFactory(zooKeeperHolder);
    }

    @Bean
    public ZkSubscriptionClientFactory zkSubscriptionClientFactory(final ZooKeeperHolder zooKeeperHolder) {
        return new ZkSubscriptionClientFactory(zooKeeperHolder);
    }

    @Bean
<<<<<<< HEAD
    public MetricRegistry metricRegistry() {
=======
    public SubscriptionKafkaClientFactory subscriptionKafkaClientFactory() {
        return new SubscriptionKafkaClientFactory(topicRepository, eventTypeRepository);
    }

    @Bean
    public CursorsService cursorsService() {
        return new CursorsService(zooKeeperHolder, topicRepository, subscriptionRepository, eventTypeRepository,
                zooKeeperLockFactory(), zkSubscriptionClientFactory(), subscriptionKafkaClientFactory());
    }

    @Bean
    public EventStreamFactory eventStreamFactory() {
        return new EventStreamFactory();
    }

    @Bean
    public Enrichment enrichment() {
        return new Enrichment(new EnrichmentsRegistry());
    }

    @Bean
    public PartitionResolver partitionResolver() {
        return new PartitionResolver(topicRepository);
    }

    @Bean
    public PartitionsController partitionsController() {
        return new PartitionsController(eventTypeRepository, topicRepository);
    }

    @Bean
    public EventPublisher eventPublisher() {
        return new EventPublisher(topicRepository, eventTypeCache, partitionResolver(), enrichment());
    }

    @Bean
    public EventPublishingController eventPublishingController() {
        return new EventPublishingController(eventPublisher(), eventTypeMetricRegistry());
    }

    @Bean
    public EventTypeMetricRegistry eventTypeMetricRegistry() {
        return new EventTypeMetricRegistry(METRIC_REGISTRY);
    }

    private static MetricRegistry createMetricRegistry() {
>>>>>>> 68773cc6
        final MetricRegistry metricRegistry = new MetricRegistry();

        metricRegistry.register("jvm.gc", new GarbageCollectorMetricSet());
        metricRegistry.register("jvm.buffers", new BufferPoolMetricSet(ManagementFactory.getPlatformMBeanServer()));
        metricRegistry.register("jvm.memory", new MemoryUsageGaugeSet());
        metricRegistry.register("jvm.threads", new ThreadStatesGaugeSet());

        return metricRegistry;
    }

}<|MERGE_RESOLUTION|>--- conflicted
+++ resolved
@@ -10,16 +10,10 @@
 import com.ryantenney.metrics.spring.config.annotation.MetricsConfigurerAdapter;
 import de.zalando.aruha.nakadi.repository.zookeeper.ZooKeeperHolder;
 import de.zalando.aruha.nakadi.repository.zookeeper.ZooKeeperLockFactory;
-<<<<<<< HEAD
-=======
 import de.zalando.aruha.nakadi.service.CursorsService;
-import de.zalando.aruha.nakadi.service.ClosedConnectionsCrutch;
 import de.zalando.aruha.nakadi.service.EventPublisher;
 import de.zalando.aruha.nakadi.service.EventStreamFactory;
-import java.lang.management.ManagementFactory;
-
 import de.zalando.aruha.nakadi.service.subscription.SubscriptionKafkaClientFactory;
->>>>>>> 68773cc6
 import de.zalando.aruha.nakadi.service.subscription.zk.ZkSubscriptionClientFactory;
 import org.springframework.boot.context.embedded.ServletRegistrationBean;
 import org.springframework.context.annotation.Bean;
@@ -66,56 +60,7 @@
     }
 
     @Bean
-<<<<<<< HEAD
     public MetricRegistry metricRegistry() {
-=======
-    public SubscriptionKafkaClientFactory subscriptionKafkaClientFactory() {
-        return new SubscriptionKafkaClientFactory(topicRepository, eventTypeRepository);
-    }
-
-    @Bean
-    public CursorsService cursorsService() {
-        return new CursorsService(zooKeeperHolder, topicRepository, subscriptionRepository, eventTypeRepository,
-                zooKeeperLockFactory(), zkSubscriptionClientFactory(), subscriptionKafkaClientFactory());
-    }
-
-    @Bean
-    public EventStreamFactory eventStreamFactory() {
-        return new EventStreamFactory();
-    }
-
-    @Bean
-    public Enrichment enrichment() {
-        return new Enrichment(new EnrichmentsRegistry());
-    }
-
-    @Bean
-    public PartitionResolver partitionResolver() {
-        return new PartitionResolver(topicRepository);
-    }
-
-    @Bean
-    public PartitionsController partitionsController() {
-        return new PartitionsController(eventTypeRepository, topicRepository);
-    }
-
-    @Bean
-    public EventPublisher eventPublisher() {
-        return new EventPublisher(topicRepository, eventTypeCache, partitionResolver(), enrichment());
-    }
-
-    @Bean
-    public EventPublishingController eventPublishingController() {
-        return new EventPublishingController(eventPublisher(), eventTypeMetricRegistry());
-    }
-
-    @Bean
-    public EventTypeMetricRegistry eventTypeMetricRegistry() {
-        return new EventTypeMetricRegistry(METRIC_REGISTRY);
-    }
-
-    private static MetricRegistry createMetricRegistry() {
->>>>>>> 68773cc6
         final MetricRegistry metricRegistry = new MetricRegistry();
 
         metricRegistry.register("jvm.gc", new GarbageCollectorMetricSet());
