package de.zalando.aruha.nakadi.webservice;

import com.fasterxml.jackson.core.JsonProcessingException;
import com.fasterxml.jackson.databind.ObjectMapper;
import de.zalando.aruha.nakadi.config.JsonConfig;
import de.zalando.aruha.nakadi.domain.EventType;
import de.zalando.aruha.nakadi.repository.kafka.KafkaTestHelper;
import de.zalando.aruha.nakadi.utils.JsonTestHelper;
import org.apache.http.HttpStatus;
import org.junit.After;
import org.junit.Test;
import org.springframework.jdbc.core.JdbcTemplate;
import org.springframework.jdbc.datasource.DriverManagerDataSource;
import org.zalando.problem.Problem;
import org.zalando.problem.ThrowableProblem;

import java.util.Set;

import static com.jayway.restassured.RestAssured.given;
import static com.jayway.restassured.RestAssured.when;
import static com.jayway.restassured.http.ContentType.JSON;
import static de.zalando.aruha.nakadi.utils.TestUtils.buildDefaultEventType;
import static de.zalando.aruha.nakadi.utils.TestUtils.resourceAsString;
import static javax.ws.rs.core.Response.Status.CONFLICT;
import static org.hamcrest.MatcherAssert.assertThat;
import static org.hamcrest.Matchers.containsString;
import static org.hamcrest.Matchers.hasItem;
import static org.hamcrest.Matchers.not;
import static org.hamcrest.core.IsEqual.equalTo;

public class EventTypeAT extends BaseAT {

    private static final String ENDPOINT = "/event-types";
    private static final ObjectMapper MAPPER = (new JsonConfig()).jacksonObjectMapper();
    private static final JsonTestHelper JSON_HELPER = new JsonTestHelper(MAPPER);

    @Test
    public void whenGETThenListsEventTypes() throws JsonProcessingException {
        final EventType eventType = buildDefaultEventType();
        final String body = MAPPER.writer().writeValueAsString(eventType);

        given().body(body).header("accept", "application/json").contentType(JSON).post(ENDPOINT).then().statusCode(
            HttpStatus.SC_CREATED);

        given().header("accept", "application/json").contentType(JSON).when().get(ENDPOINT).then()
               .statusCode(HttpStatus.SC_OK).body("size()", equalTo(1)).body("name[0]", equalTo(eventType.getName()));
    }

    @Test
    public void whenPOSTValidEventTypeThenOk() throws JsonProcessingException {
        final EventType eventType = buildDefaultEventType();

        final String body = MAPPER.writer().writeValueAsString(eventType);

        given().body(body).header("accept", "application/json").contentType(JSON).when().post(ENDPOINT).then()
               .body(equalTo("")).statusCode(HttpStatus.SC_CREATED);
    }

    @Test
    public void rejectTooLongEventTypeNames() throws Exception {
        final String body = resourceAsString("../domain/event-type.with.too-long-name.json", this.getClass());

        given().body(body).header("accept", "application/json").contentType(JSON).when().post(ENDPOINT).then()
                .body(containsString("the length of the name must be")).statusCode(HttpStatus.SC_UNPROCESSABLE_ENTITY);
    }

    @Test
    public void whenPUTValidEventTypeThenOK() throws JsonProcessingException {
        final EventType eventType = buildDefaultEventType();

        final String body = MAPPER.writer().writeValueAsString(eventType);

        given().body(body).header("accept", "application/json").contentType(JSON).post(ENDPOINT);

        given().body(body).header("accept", "application/json").contentType(JSON).when()
               .put(ENDPOINT + "/" + eventType.getName()).then().body(equalTo("")).statusCode(HttpStatus.SC_OK);
    }

    @Test
<<<<<<< HEAD
=======
    public void whenPOSTEventTypeAndTopicExistsThenConflict() throws JsonProcessingException {

        // ARRANGE //
        final EventType eventType = buildDefaultEventType();
        final String body = MAPPER.writer().writeValueAsString(eventType);

        final KafkaTestHelper kafkaHelper = new KafkaTestHelper(KAFKA_URL);
        kafkaHelper.createTopic(eventType.getName(), ZOOKEEPER_URL);

        final ThrowableProblem expectedProblem = Problem.valueOf(CONFLICT,
                "EventType with name " + eventType.getName() + " already exists (or wasn't completely removed yet)");

        // ACT //
        given().body(body).header("accept", "application/json").contentType(JSON).when().post(ENDPOINT)
               // ASSERT //
               .then().body(JSON_HELPER.matchesObject(expectedProblem)).statusCode(HttpStatus.SC_CONFLICT);
    }

    @Test
>>>>>>> 025b1ccb
    public void whenDELETEEventTypeThenOK() throws JsonProcessingException {

        // ARRANGE //
        final EventType eventType = buildDefaultEventType();
        final String body = MAPPER.writer().writeValueAsString(eventType);

        given().body(body).header("accept", "application/json").contentType(JSON).post(ENDPOINT);

        // ACT //
        when().delete(String.format("%s/%s", ENDPOINT, eventType.getName())).then().statusCode(HttpStatus.SC_OK);

        // ASSERT //
        when().get(String.format("%s/%s", ENDPOINT, eventType.getName())).then().statusCode(HttpStatus.SC_NOT_FOUND);

        final KafkaTestHelper kafkaHelper = new KafkaTestHelper(KAFKA_URL);
        final Set<String> allTopics = kafkaHelper.createConsumer().listTopics().keySet();
        assertThat(allTopics, not(hasItem(eventType.getName())));
    }

    @After
    public void tearDown() {
        final String postgresqlUrl = "jdbc:postgresql://localhost:5432/local_nakadi_db";
        final String username = "nakadi_app";
        final String password = "nakadi";

        final DriverManagerDataSource datasource = new DriverManagerDataSource(postgresqlUrl, username, password);
        final JdbcTemplate template = new JdbcTemplate(datasource);

        template.execute("DELETE FROM zn_data.event_type");
    }
}<|MERGE_RESOLUTION|>--- conflicted
+++ resolved
@@ -77,28 +77,6 @@
     }
 
     @Test
-<<<<<<< HEAD
-=======
-    public void whenPOSTEventTypeAndTopicExistsThenConflict() throws JsonProcessingException {
-
-        // ARRANGE //
-        final EventType eventType = buildDefaultEventType();
-        final String body = MAPPER.writer().writeValueAsString(eventType);
-
-        final KafkaTestHelper kafkaHelper = new KafkaTestHelper(KAFKA_URL);
-        kafkaHelper.createTopic(eventType.getName(), ZOOKEEPER_URL);
-
-        final ThrowableProblem expectedProblem = Problem.valueOf(CONFLICT,
-                "EventType with name " + eventType.getName() + " already exists (or wasn't completely removed yet)");
-
-        // ACT //
-        given().body(body).header("accept", "application/json").contentType(JSON).when().post(ENDPOINT)
-               // ASSERT //
-               .then().body(JSON_HELPER.matchesObject(expectedProblem)).statusCode(HttpStatus.SC_CONFLICT);
-    }
-
-    @Test
->>>>>>> 025b1ccb
     public void whenDELETEEventTypeThenOK() throws JsonProcessingException {
 
         // ARRANGE //
