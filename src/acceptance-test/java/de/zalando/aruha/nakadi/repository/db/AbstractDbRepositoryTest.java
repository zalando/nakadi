--- conflicted
+++ resolved
@@ -11,22 +11,16 @@
 import java.sql.Connection;
 import java.sql.SQLException;
 
+import static de.zalando.aruha.nakadi.webservice.BaseAT.POSTGRES_PWD;
+import static de.zalando.aruha.nakadi.webservice.BaseAT.POSTGRES_URL;
+import static de.zalando.aruha.nakadi.webservice.BaseAT.POSTGRES_USER;
+
 public abstract class AbstractDbRepositoryTest {
 
     protected JdbcTemplate template;
     protected Connection connection;
     protected ObjectMapper mapper;
     protected String repositoryTable;
-
-<<<<<<< HEAD
-    public static final String POSTGRES_URL = "jdbc:postgresql://localhost:5432/local_nakadi_db";
-    public static final String POSTGRES_USER = "nakadi";
-    public static final String POSTGRES_PWD = "nakadi";
-=======
-    private static final String POSTGRESQL_URL = "jdbc:postgresql://localhost:5432/local_nakadi_db";
-    private static final String USERNAME = "nakadi_app";
-    private static final String PASSWORD = "nakadi";
->>>>>>> 61799f38
 
     public AbstractDbRepositoryTest(final String repositoryTable) {
         this.repositoryTable = repositoryTable;
@@ -36,11 +30,7 @@
     public void setUp() {
         try {
             mapper = (new JsonConfig()).jacksonObjectMapper();
-<<<<<<< HEAD
             final DataSource datasource = new DriverManagerDataSource(POSTGRES_URL, POSTGRES_USER, POSTGRES_PWD);
-=======
-            final DataSource datasource = new DriverManagerDataSource(POSTGRESQL_URL, USERNAME, PASSWORD);
->>>>>>> 61799f38
             template = new JdbcTemplate(datasource);
             connection = datasource.getConnection();
             clearRepositoryTable();
