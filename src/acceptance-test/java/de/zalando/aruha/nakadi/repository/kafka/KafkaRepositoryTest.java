--- conflicted
+++ resolved
@@ -61,13 +61,8 @@
 
         // ASSERT //
         executeWithRetry(() -> {
-<<<<<<< HEAD
-                    final KafkaConsumer<String, String> consumer = kafkaHelper.createConsumer();
-                    final Map<String, List<PartitionInfo>> topics = consumer.listTopics();
-=======
                     final KafkaConsumer<String, String> kafkaConsumer = kafkaHelper.createConsumer();
                     final Map<String, List<PartitionInfo>> topics = kafkaConsumer.listTopics();
->>>>>>> 227efcb5
 
                     assertThat(topics.keySet(), hasItem(topicName));
 
@@ -94,8 +89,4 @@
         return settings;
     }
 
-<<<<<<< HEAD
-
-=======
->>>>>>> 227efcb5
 }