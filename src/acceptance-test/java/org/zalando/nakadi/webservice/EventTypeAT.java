--- conflicted
+++ resolved
@@ -2,13 +2,10 @@
 
 import com.fasterxml.jackson.core.JsonProcessingException;
 import com.fasterxml.jackson.databind.ObjectMapper;
-<<<<<<< HEAD
 import org.zalando.nakadi.config.JsonConfig;
 import org.zalando.nakadi.domain.EventType;
 import org.zalando.nakadi.partitioning.PartitionStrategy;
 import org.zalando.nakadi.repository.kafka.KafkaTestHelper;
-=======
->>>>>>> 3cf3f6de
 import org.apache.http.HttpStatus;
 import org.junit.After;
 import org.junit.Assert;
@@ -21,11 +18,8 @@
 import org.zalando.nakadi.repository.kafka.KafkaTestHelper;
 import org.zalando.nakadi.webservice.utils.NakadiTestUtils;
 
-<<<<<<< HEAD
 import java.util.Collections;
-=======
 import java.io.IOException;
->>>>>>> 3cf3f6de
 import java.util.Set;
 import java.util.stream.IntStream;
 
@@ -118,7 +112,6 @@
     }
 
     @Test
-<<<<<<< HEAD
     public void whenUpdatePartitioningStrategyFromRandomThenOK() throws JsonProcessingException {
         final EventType eventType = buildDefaultEventType();
         final String bodyRandom = MAPPER.writer().writeValueAsString(eventType);
@@ -145,7 +138,9 @@
 
         given().body(bodyUserDefined).header("accept", "application/json").contentType(JSON)
                 .put(ENDPOINT + "/" + eventType.getName()).then().statusCode(HttpStatus.SC_UNPROCESSABLE_ENTITY);
-=======
+    }
+
+    @Test
     public void whenUpdateRetentionTimeThenUpdateInKafkaAndDB() throws Exception {
         final EventType eventType = NakadiTestUtils.createEventType();
         IntStream.range(0, 15).forEach(x -> publishEvent(eventType.getName(), "{\"foo\":\"bar\"}"));
@@ -176,7 +171,6 @@
                 .map(Timeline::getTopic)
                 .forEach(topic -> waitFor(() -> Assert.assertEquals(checkingRetentionTime,
                         KafkaTestHelper.getTopicRetentionTime(topic, ZOOKEEPER_URL))));
->>>>>>> 3cf3f6de
     }
 
     @After
