--- conflicted
+++ resolved
@@ -54,11 +54,8 @@
     private static final int KAFKA_BATCH_SIZE = 1048576;
     private static final long KAFKA_LINGER_MS = 0;
     private static final long NAKADI_EVENT_MAX_BYTES = 1000000L;
-<<<<<<< HEAD
     private static final long TIMELINE_WAIT_TIMEOUT = 40000;
-=======
     private static final boolean KAFKA_ENABLE_AUTO_COMMIT = false;
->>>>>>> 4f4e8d5b
 
     private NakadiSettings nakadiSettings;
     private KafkaSettings kafkaSettings;
