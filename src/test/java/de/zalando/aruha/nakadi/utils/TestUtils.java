--- conflicted
+++ resolved
@@ -4,13 +4,10 @@
 import com.google.common.base.Charsets;
 import com.google.common.io.Resources;
 import de.zalando.aruha.nakadi.config.JsonConfig;
-<<<<<<< HEAD
-=======
 import de.zalando.aruha.nakadi.domain.BatchItem;
 import de.zalando.aruha.nakadi.domain.EventCategory;
 import de.zalando.aruha.nakadi.domain.EventType;
 import de.zalando.aruha.nakadi.domain.EventTypeSchema;
->>>>>>> b1d6e67b
 import de.zalando.aruha.nakadi.problem.ValidationProblem;
 import org.apache.commons.io.IOUtils;
 
@@ -161,7 +158,6 @@
         return new ValidationProblem(errors);
     }
 
-<<<<<<< HEAD
     public static void waitFor(final Runnable runnable) {
         waitFor(runnable, 10000, 500);
     }
@@ -178,10 +174,9 @@
                         .withExceptionsThatForceRetry(AssertionError.class)
                         .withWaitBetweenEachTry(intervalMs));
     }
-=======
+
     public static BatchItem createBatch(JSONObject event) {
         return new BatchItem(event);
     }
 
->>>>>>> b1d6e67b
 }