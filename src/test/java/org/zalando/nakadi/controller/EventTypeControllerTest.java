--- conflicted
+++ resolved
@@ -45,7 +45,6 @@
 import org.zalando.nakadi.repository.kafka.PartitionsCalculator;
 import org.zalando.nakadi.security.ClientResolver;
 import org.zalando.nakadi.service.EventTypeService;
-import org.zalando.nakadi.service.timeline.TimelineSync;
 import org.zalando.nakadi.util.FeatureToggleService;
 import org.zalando.nakadi.util.UUIDGenerator;
 import org.zalando.nakadi.utils.EventTypeTestBuilder;
@@ -62,14 +61,11 @@
 import java.util.Collections;
 import java.util.Optional;
 import java.util.UUID;
-import java.util.concurrent.TimeoutException;
 
 import static javax.ws.rs.core.Response.Status.FORBIDDEN;
 import static javax.ws.rs.core.Response.Status.NOT_FOUND;
-import static javax.ws.rs.core.Response.Status.SERVICE_UNAVAILABLE;
 import static org.mockito.Matchers.any;
 import static org.mockito.Matchers.anyInt;
-import static org.mockito.Matchers.anyLong;
 import static org.mockito.Matchers.anyString;
 import static org.mockito.Matchers.eq;
 import static org.mockito.Mockito.doReturn;
@@ -112,7 +108,6 @@
     private final SecuritySettings settings = mock(SecuritySettings.class);
     private final ApplicationService applicationService = mock(ApplicationService.class);
     private final SubscriptionDbRepository subscriptionRepository = mock(SubscriptionDbRepository.class);
-    private final TimelineSync timelineSync = mock(TimelineSync.class);
     private final SchemaEvolutionService schemaEvolutionService = new ValidatorConfig()
             .schemaEvolutionService();
 
@@ -129,21 +124,11 @@
         final PartitionsCalculator partitionsCalculator = new KafkaConfig().createPartitionsCalculator(
                 "t2.large", objectMapper, nakadiSettings);
         final EventTypeService eventTypeService = new EventTypeService(eventTypeRepository, topicRepository,
-<<<<<<< HEAD
-                partitionResolver, enrichment, uuid, featureToggleService, subscriptionRepository,
-                schemaEvolutionService, timelineSync, mock(NakadiSettings.class));
+                partitionResolver, enrichment, subscriptionRepository, schemaEvolutionService, partitionsCalculator,
+                featureToggleService);
 
         final EventTypeOptionsValidator eventTypeOptionsValidator =
                 new EventTypeOptionsValidator(TOPIC_RETENTION_MIN_MS, TOPIC_RETENTION_MAX_MS);
-        final NakadiSettings nakadiSettings = new NakadiSettings(0, 0, 0, TOPIC_RETENTION_TIME_MS, 0, 60,
-                NAKADI_POLL_TIMEOUT, NAKADI_SEND_TIMEOUT, 0, NAKADI_EVENT_MAX_BYTES);
-=======
-                partitionResolver, enrichment, subscriptionRepository, schemaEvolutionService, partitionsCalculator,
-                featureToggleService);
-
-        final EventTypeOptionsValidator eventTypeOptionsValidator =
-                new EventTypeOptionsValidator(TOPIC_RETENTION_MIN_MS, TOPIC_RETENTION_MAX_MS);
->>>>>>> 12d7268e
         final EventTypeController controller = new EventTypeController(eventTypeService,
                 featureToggleService, eventTypeOptionsValidator, applicationService, nakadiSettings);
         doReturn(randomUUID).when(uuid).randomUUID();
@@ -742,32 +727,6 @@
                 .andExpect(status().is4xxClientError())
                 .andExpect(content().string(new StringContains(
                         "Field \\\"options.retention_time\\\" can not be less than 100")));
-    }
-
-    @Test
-    public void whenUpdateEventTypeAndTimelineWaitTimeoutThen503() throws Exception {
-        when(timelineSync.workWithEventType(any(), anyLong())).thenThrow(new TimeoutException());
-        final EventType eventType = buildDefaultEventType();
-
-        final Problem expectedProblem = Problem.valueOf(SERVICE_UNAVAILABLE,
-                "Event type is currently in maintenance, please repeat request");
-
-        putEventType(eventType, eventType.getName(), "nakadi")
-                .andExpect(status().isServiceUnavailable())
-                .andExpect(content().string(matchesProblem(expectedProblem)));
-    }
-
-    @Test
-    public void whenDeleteEventTypeAndTimelineWaitTimeoutThen503() throws Exception {
-        when(timelineSync.workWithEventType(any(), anyLong())).thenThrow(new TimeoutException());
-        final EventType eventType = buildDefaultEventType();
-
-        final Problem expectedProblem = Problem.valueOf(SERVICE_UNAVAILABLE,
-                "Event type is currently in maintenance, please repeat request");
-
-        deleteEventType(eventType.getName())
-                .andExpect(status().isServiceUnavailable())
-                .andExpect(content().string(matchesProblem(expectedProblem)));
     }
 
     private ResultActions deleteEventType(final String eventTypeName) throws Exception {
