package org.zalando.nakadi.controller;

import com.codahale.metrics.Counter;
import com.codahale.metrics.MetricRegistry;
import com.fasterxml.jackson.databind.ObjectMapper;
import org.junit.Before;
import org.junit.Test;
import org.mockito.Mockito;
import org.zalando.nakadi.config.JsonConfig;
import org.zalando.nakadi.config.NakadiSettings;
import org.zalando.nakadi.exceptions.InvalidCursorException;
import org.zalando.nakadi.exceptions.NakadiException;
import org.zalando.nakadi.exceptions.runtime.WrongStreamParametersException;
import org.zalando.nakadi.repository.EventTypeRepository;
import org.zalando.nakadi.repository.db.SubscriptionDbRepository;
import org.zalando.nakadi.security.Client;
import org.zalando.nakadi.security.FullAccessClient;
import org.zalando.nakadi.service.AuthorizationValidator;
import org.zalando.nakadi.service.BlacklistService;
import org.zalando.nakadi.service.ClosedConnectionsCrutch;
import org.zalando.nakadi.service.EventTypeChangeListener;
import org.zalando.nakadi.service.subscription.SubscriptionStreamerFactory;
import org.zalando.nakadi.service.FeatureToggleService;
import org.zalando.nakadi.utils.JsonTestHelper;

import javax.servlet.http.HttpServletRequest;
import javax.servlet.http.HttpServletResponse;
import java.net.UnknownHostException;
import java.util.concurrent.atomic.AtomicBoolean;

import static org.mockito.Matchers.any;
import static org.mockito.Mockito.mock;
import static org.mockito.Mockito.when;
<<<<<<< HEAD
import static org.zalando.nakadi.util.FeatureToggleService.Feature.HIGH_LEVEL_API;
=======
import static org.zalando.nakadi.service.FeatureToggleService.Feature.HIGH_LEVEL_API;
import static org.zalando.problem.MoreStatus.UNPROCESSABLE_ENTITY;
>>>>>>> 485927c7

public class SubscriptionStreamControllerTest {

    private static final Client FULL_ACCESS_CLIENT = new FullAccessClient("clientId");

    private HttpServletRequest requestMock;
    private HttpServletResponse responseMock;

    private SubscriptionStreamController controller;
    private JsonTestHelper jsonHelper;

    private SubscriptionStreamerFactory subscriptionStreamerFactory;

    private SubscriptionDbRepository subscriptionDbRepository;
    private EventTypeRepository eventTypeRepository;
    private AuthorizationValidator authorizationValidator;
    private EventTypeChangeListener eventTypeChangeListener;

    @Before
    public void setup() throws NakadiException, UnknownHostException, InvalidCursorException {
        final ObjectMapper objectMapper = new JsonConfig().jacksonObjectMapper();
        jsonHelper = new JsonTestHelper(objectMapper);

        requestMock = mock(HttpServletRequest.class);
        responseMock = mock(HttpServletResponse.class);

        final MetricRegistry metricRegistry = mock(MetricRegistry.class);
        when(metricRegistry.counter(any())).thenReturn(mock(Counter.class));

        final ClosedConnectionsCrutch crutch = mock(ClosedConnectionsCrutch.class);
        when(crutch.listenForConnectionClose(requestMock)).thenReturn(new AtomicBoolean(true));

        final BlacklistService blacklistService = Mockito.mock(BlacklistService.class);
        Mockito.when(blacklistService.isSubscriptionConsumptionBlocked(any(String.class), any(String.class)))
                .thenReturn(false);

        final FeatureToggleService featureToggleService = mock(FeatureToggleService.class);
        when(featureToggleService.isFeatureEnabled(HIGH_LEVEL_API)).thenReturn(true);

        final NakadiSettings nakadiSettings = mock(NakadiSettings.class);

        subscriptionStreamerFactory = mock(SubscriptionStreamerFactory.class);
        subscriptionDbRepository = mock(SubscriptionDbRepository.class);
        eventTypeRepository = mock(EventTypeRepository.class);
        authorizationValidator = mock(AuthorizationValidator.class);
        eventTypeChangeListener = mock(EventTypeChangeListener.class);

        controller = new SubscriptionStreamController(subscriptionStreamerFactory, featureToggleService, objectMapper,
                crutch, nakadiSettings, blacklistService, metricRegistry, subscriptionDbRepository);
    }

    @Test(expected = WrongStreamParametersException.class)
    public void whenBatchLimitLowerThan1ThenUnprocessableEntity() throws Exception {
        controller.streamEvents("abc", 0, 0, null, 10, null, null, requestMock, responseMock, FULL_ACCESS_CLIENT);
    }

}<|MERGE_RESOLUTION|>--- conflicted
+++ resolved
@@ -6,11 +6,11 @@
 import org.junit.Before;
 import org.junit.Test;
 import org.mockito.Mockito;
+import org.springframework.web.servlet.mvc.method.annotation.StreamingResponseBody;
 import org.zalando.nakadi.config.JsonConfig;
 import org.zalando.nakadi.config.NakadiSettings;
 import org.zalando.nakadi.exceptions.InvalidCursorException;
 import org.zalando.nakadi.exceptions.NakadiException;
-import org.zalando.nakadi.exceptions.runtime.WrongStreamParametersException;
 import org.zalando.nakadi.repository.EventTypeRepository;
 import org.zalando.nakadi.repository.db.SubscriptionDbRepository;
 import org.zalando.nakadi.security.Client;
@@ -22,21 +22,21 @@
 import org.zalando.nakadi.service.subscription.SubscriptionStreamerFactory;
 import org.zalando.nakadi.service.FeatureToggleService;
 import org.zalando.nakadi.utils.JsonTestHelper;
+import org.zalando.problem.Problem;
 
 import javax.servlet.http.HttpServletRequest;
 import javax.servlet.http.HttpServletResponse;
+import java.io.ByteArrayOutputStream;
+import java.io.IOException;
 import java.net.UnknownHostException;
 import java.util.concurrent.atomic.AtomicBoolean;
 
+import static org.hamcrest.MatcherAssert.assertThat;
 import static org.mockito.Matchers.any;
 import static org.mockito.Mockito.mock;
 import static org.mockito.Mockito.when;
-<<<<<<< HEAD
-import static org.zalando.nakadi.util.FeatureToggleService.Feature.HIGH_LEVEL_API;
-=======
 import static org.zalando.nakadi.service.FeatureToggleService.Feature.HIGH_LEVEL_API;
 import static org.zalando.problem.MoreStatus.UNPROCESSABLE_ENTITY;
->>>>>>> 485927c7
 
 public class SubscriptionStreamControllerTest {
 
@@ -88,9 +88,19 @@
                 crutch, nakadiSettings, blacklistService, metricRegistry, subscriptionDbRepository);
     }
 
-    @Test(expected = WrongStreamParametersException.class)
+    @Test
     public void whenBatchLimitLowerThan1ThenUnprocessableEntity() throws Exception {
-        controller.streamEvents("abc", 0, 0, null, 10, null, null, requestMock, responseMock, FULL_ACCESS_CLIENT);
+        final StreamingResponseBody responseBody = controller.streamEvents("abc", 0, 0, null, 10, null, null,
+                requestMock, responseMock, FULL_ACCESS_CLIENT);
+
+        final Problem expectedProblem = Problem.valueOf(UNPROCESSABLE_ENTITY, "batch_limit can't be lower than 1");
+        assertThat(responseToString(responseBody), jsonHelper.matchesObject(expectedProblem));
+    }
+
+    protected String responseToString(final StreamingResponseBody responseBody) throws IOException {
+        final ByteArrayOutputStream out = new ByteArrayOutputStream();
+        responseBody.writeTo(out);
+        return out.toString();
     }
 
 }