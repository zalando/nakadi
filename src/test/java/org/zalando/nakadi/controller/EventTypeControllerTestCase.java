package org.zalando.nakadi.controller;

import com.fasterxml.jackson.core.JsonProcessingException;
import java.io.IOException;
import java.util.UUID;
import org.junit.Before;
import static org.mockito.Matchers.any;
import static org.mockito.Mockito.doReturn;
import static org.mockito.Mockito.mock;
import static org.mockito.Mockito.when;
import static org.springframework.http.MediaType.APPLICATION_JSON;
import org.springframework.http.converter.StringHttpMessageConverter;
import org.springframework.test.web.servlet.MockMvc;
import org.springframework.test.web.servlet.ResultActions;
import org.springframework.test.web.servlet.request.MockHttpServletRequestBuilder;
import static org.springframework.test.web.servlet.request.MockMvcRequestBuilders.delete;
import static org.springframework.test.web.servlet.request.MockMvcRequestBuilders.get;
import static org.springframework.test.web.servlet.request.MockMvcRequestBuilders.post;
import static org.springframework.test.web.servlet.request.MockMvcRequestBuilders.put;
import static org.springframework.test.web.servlet.setup.MockMvcBuilders.standaloneSetup;
import org.springframework.transaction.support.TransactionCallback;
import org.springframework.transaction.support.TransactionTemplate;
import org.zalando.nakadi.config.NakadiSettings;
import org.zalando.nakadi.config.SecuritySettings;
import org.zalando.nakadi.config.ValidatorConfig;
import org.zalando.nakadi.domain.EventType;
import org.zalando.nakadi.domain.EventTypeBase;
import org.zalando.nakadi.domain.Timeline;
import org.zalando.nakadi.enrichment.Enrichment;
import org.zalando.nakadi.partitioning.PartitionResolver;
import org.zalando.nakadi.plugin.api.ApplicationService;
import org.zalando.nakadi.repository.EventTypeRepository;
import org.zalando.nakadi.repository.TopicRepository;
import org.zalando.nakadi.repository.db.SubscriptionDbRepository;
import org.zalando.nakadi.repository.kafka.KafkaConfig;
import org.zalando.nakadi.repository.kafka.PartitionsCalculator;
import org.zalando.nakadi.security.ClientResolver;
import org.zalando.nakadi.service.AuthorizationValidator;
import org.zalando.nakadi.service.EventTypeService;
import org.zalando.nakadi.service.timeline.TimelineService;
import org.zalando.nakadi.service.timeline.TimelineSync;
import org.zalando.nakadi.util.FeatureToggleService;
import static org.zalando.nakadi.util.FeatureToggleService.Feature.CHECK_APPLICATION_LEVEL_PERMISSIONS;
import static org.zalando.nakadi.util.FeatureToggleService.Feature.CHECK_PARTITIONS_KEYS;
import static org.zalando.nakadi.util.FeatureToggleService.Feature.DISABLE_EVENT_TYPE_DELETION;
import static org.zalando.nakadi.util.PrincipalMockFactory.mockPrincipal;
import org.zalando.nakadi.util.UUIDGenerator;
import org.zalando.nakadi.utils.TestUtils;
import org.zalando.nakadi.validation.EventTypeOptionsValidator;
import org.zalando.nakadi.validation.SchemaEvolutionService;
import org.zalando.problem.Problem;
import uk.co.datumedge.hamcrest.json.SameJSONAs;
<<<<<<< HEAD
=======

import java.io.IOException;
import java.util.UUID;

import static org.mockito.Matchers.any;
import static org.mockito.Mockito.doReturn;
import static org.mockito.Mockito.mock;
import static org.mockito.Mockito.when;
import static org.springframework.http.MediaType.APPLICATION_JSON;
import static org.springframework.test.web.servlet.request.MockMvcRequestBuilders.delete;
import static org.springframework.test.web.servlet.request.MockMvcRequestBuilders.get;
import static org.springframework.test.web.servlet.request.MockMvcRequestBuilders.post;
import static org.springframework.test.web.servlet.request.MockMvcRequestBuilders.put;
import static org.springframework.test.web.servlet.setup.MockMvcBuilders.standaloneSetup;
import static org.zalando.nakadi.util.FeatureToggleService.Feature.CHECK_PARTITIONS_KEYS;
import static org.zalando.nakadi.util.FeatureToggleService.Feature.DISABLE_EVENT_TYPE_DELETION;
import static org.zalando.nakadi.util.PrincipalMockFactory.mockPrincipal;
>>>>>>> 29d8360e
import static uk.co.datumedge.hamcrest.json.SameJSONAs.sameJSONAs;

public class EventTypeControllerTestCase {

    protected static final long TOPIC_RETENTION_MIN_MS = 86400000;
    protected static final long TOPIC_RETENTION_MAX_MS = 345600000;
    protected static final long TOPIC_RETENTION_TIME_MS = 172800000;
    protected static final int NAKADI_SEND_TIMEOUT = 10000;
    protected static final int NAKADI_POLL_TIMEOUT = 10000;
    protected static final long NAKADI_EVENT_MAX_BYTES = 1000000;
    protected static final int NAKADI_SUBSCRIPTION_MAX_PARTITIONS = 8;
    protected final EventTypeRepository eventTypeRepository = mock(EventTypeRepository.class);
    protected final TopicRepository topicRepository = mock(TopicRepository.class);
    protected final PartitionResolver partitionResolver = mock(PartitionResolver.class);
    protected final Enrichment enrichment = mock(Enrichment.class);
    protected final UUIDGenerator uuid = mock(UUIDGenerator.class);
    protected final UUID randomUUID = new UUIDGenerator().randomUUID();
    protected final FeatureToggleService featureToggleService = mock(FeatureToggleService.class);
    protected final SecuritySettings settings = mock(SecuritySettings.class);
    protected final ApplicationService applicationService = mock(ApplicationService.class);
    protected final SubscriptionDbRepository subscriptionRepository = mock(SubscriptionDbRepository.class);
    protected final TimelineService timelineService = mock(TimelineService.class);
    protected final TimelineSync timelineSync = mock(TimelineSync.class);
    protected final TransactionTemplate transactionTemplate = mock(TransactionTemplate.class);
    protected final SchemaEvolutionService schemaEvolutionService = new ValidatorConfig()
            .schemaEvolutionService();
    protected final AuthorizationValidator authorizationValidator = mock(AuthorizationValidator.class);

    protected MockMvc mockMvc;

    public EventTypeControllerTestCase() throws IOException {
    }

    @Before
    public void init() throws Exception {

        final NakadiSettings nakadiSettings = new NakadiSettings(0, 0, 0, TOPIC_RETENTION_TIME_MS, 0, 60,
                NAKADI_POLL_TIMEOUT, NAKADI_SEND_TIMEOUT, 0, NAKADI_EVENT_MAX_BYTES,
                NAKADI_SUBSCRIPTION_MAX_PARTITIONS);
        final PartitionsCalculator partitionsCalculator = new KafkaConfig().createPartitionsCalculator(
                "t2.large", TestUtils.OBJECT_MAPPER, nakadiSettings);
        when(timelineService.getDefaultTopicRepository()).thenReturn(topicRepository);
        when(timelineService.getTopicRepository((Timeline) any())).thenReturn(topicRepository);
        when(timelineService.getTopicRepository((EventTypeBase) any())).thenReturn(topicRepository);
        when(transactionTemplate.execute(any())).thenAnswer(invocation -> {
            final TransactionCallback callback = (TransactionCallback) invocation.getArguments()[0];
            return callback.doInTransaction(null);
        });

        final EventTypeService eventTypeService = new EventTypeService(eventTypeRepository, timelineService,
                partitionResolver, enrichment, subscriptionRepository, schemaEvolutionService, partitionsCalculator,
                featureToggleService, authorizationValidator, timelineSync, transactionTemplate, nakadiSettings);

        final EventTypeOptionsValidator eventTypeOptionsValidator =
                new EventTypeOptionsValidator(TOPIC_RETENTION_MIN_MS, TOPIC_RETENTION_MAX_MS);
        final EventTypeController controller = new EventTypeController(eventTypeService,
                featureToggleService, eventTypeOptionsValidator, applicationService, nakadiSettings, settings);
        doReturn(randomUUID).when(uuid).randomUUID();

        doReturn(true).when(applicationService).exists(any());
        doReturn(SecuritySettings.AuthMode.OFF).when(settings).getAuthMode();
        doReturn("nakadi").when(settings).getAdminClientId();
        doReturn(true).when(featureToggleService).isFeatureEnabled(CHECK_PARTITIONS_KEYS);

        mockMvc = standaloneSetup(controller)
<<<<<<< HEAD
                .setMessageConverters(new StringHttpMessageConverter(), TestUtils.JACKSON_2_HTTP_MESSAGE_CONVERTER)
                .setCustomArgumentResolvers(new ClientResolver(settings, featureToggleService))
=======
                .setMessageConverters(new StringHttpMessageConverter(), jackson2HttpMessageConverter)
                .setCustomArgumentResolvers(new ClientResolver(settings))
>>>>>>> 29d8360e
                .setControllerAdvice(new ExceptionHandling())
                .build();
    }

    protected ResultActions deleteEventType(final String eventTypeName) throws Exception {
        return mockMvc.perform(delete("/event-types/" + eventTypeName));
    }

    protected ResultActions deleteEventType(final String eventTypeName, final String clientId) throws Exception {
        return mockMvc.perform(delete("/event-types/" + eventTypeName).principal(mockPrincipal(clientId)));
    }

    protected ResultActions postEventType(final EventType eventType) throws Exception {
        final String content = TestUtils.OBJECT_MAPPER.writeValueAsString(eventType);

        return postEventType(content);
    }

    protected ResultActions postEventType(final String content) throws Exception {
        final MockHttpServletRequestBuilder requestBuilder = post("/event-types").contentType(APPLICATION_JSON).content(
                content);

        return mockMvc.perform(requestBuilder);
    }

    protected ResultActions putEventType(final EventType eventType, final String name, final String clientId)
            throws Exception {
        final String content = TestUtils.OBJECT_MAPPER.writeValueAsString(eventType);

        return putEventType(content, name, clientId);
    }

    protected ResultActions putEventType(final EventType eventType, final String name) throws Exception {
        final String content = TestUtils.OBJECT_MAPPER.writeValueAsString(eventType);

        return putEventType(content, name);
    }

    protected ResultActions putEventType(final String content, final String name) throws Exception {
        final MockHttpServletRequestBuilder requestBuilder = put("/event-types/" + name).contentType(APPLICATION_JSON)
                .content(content);
        return mockMvc.perform(requestBuilder);
    }

    protected ResultActions putEventType(final String content, final String name, final String clientId)
            throws Exception {
        final MockHttpServletRequestBuilder requestBuilder = put("/event-types/" + name)
                .principal(mockPrincipal(clientId))
                .contentType(APPLICATION_JSON)
                .content(content);
        return mockMvc.perform(requestBuilder);
    }

    protected ResultActions getEventType(final String eventTypeName) throws Exception {
        final MockHttpServletRequestBuilder requestBuilder = get("/event-types/" + eventTypeName);
        return mockMvc.perform(requestBuilder);
    }

    protected SameJSONAs<? super String> matchesProblem(final Problem expectedProblem) throws JsonProcessingException {
        return sameJSONAs(TestUtils.OBJECT_MAPPER.writeValueAsString(expectedProblem));
    }

    protected void disableETDeletionFeature() {
        doReturn(SecuritySettings.AuthMode.BASIC).when(settings).getAuthMode();
        doReturn(true).when(featureToggleService).isFeatureEnabled(DISABLE_EVENT_TYPE_DELETION);
    }

}<|MERGE_RESOLUTION|>--- conflicted
+++ resolved
@@ -50,26 +50,6 @@
 import org.zalando.nakadi.validation.SchemaEvolutionService;
 import org.zalando.problem.Problem;
 import uk.co.datumedge.hamcrest.json.SameJSONAs;
-<<<<<<< HEAD
-=======
-
-import java.io.IOException;
-import java.util.UUID;
-
-import static org.mockito.Matchers.any;
-import static org.mockito.Mockito.doReturn;
-import static org.mockito.Mockito.mock;
-import static org.mockito.Mockito.when;
-import static org.springframework.http.MediaType.APPLICATION_JSON;
-import static org.springframework.test.web.servlet.request.MockMvcRequestBuilders.delete;
-import static org.springframework.test.web.servlet.request.MockMvcRequestBuilders.get;
-import static org.springframework.test.web.servlet.request.MockMvcRequestBuilders.post;
-import static org.springframework.test.web.servlet.request.MockMvcRequestBuilders.put;
-import static org.springframework.test.web.servlet.setup.MockMvcBuilders.standaloneSetup;
-import static org.zalando.nakadi.util.FeatureToggleService.Feature.CHECK_PARTITIONS_KEYS;
-import static org.zalando.nakadi.util.FeatureToggleService.Feature.DISABLE_EVENT_TYPE_DELETION;
-import static org.zalando.nakadi.util.PrincipalMockFactory.mockPrincipal;
->>>>>>> 29d8360e
 import static uk.co.datumedge.hamcrest.json.SameJSONAs.sameJSONAs;
 
 public class EventTypeControllerTestCase {
@@ -135,13 +115,8 @@
         doReturn(true).when(featureToggleService).isFeatureEnabled(CHECK_PARTITIONS_KEYS);
 
         mockMvc = standaloneSetup(controller)
-<<<<<<< HEAD
                 .setMessageConverters(new StringHttpMessageConverter(), TestUtils.JACKSON_2_HTTP_MESSAGE_CONVERTER)
-                .setCustomArgumentResolvers(new ClientResolver(settings, featureToggleService))
-=======
-                .setMessageConverters(new StringHttpMessageConverter(), jackson2HttpMessageConverter)
                 .setCustomArgumentResolvers(new ClientResolver(settings))
->>>>>>> 29d8360e
                 .setControllerAdvice(new ExceptionHandling())
                 .build();
     }
