package org.zalando.nakadi.controller;

import com.fasterxml.jackson.core.JsonProcessingException;
import org.junit.Before;
import org.springframework.http.converter.StringHttpMessageConverter;
import org.springframework.test.web.servlet.MockMvc;
import org.springframework.test.web.servlet.ResultActions;
import org.springframework.test.web.servlet.request.MockHttpServletRequestBuilder;
import org.springframework.transaction.support.TransactionCallback;
import org.springframework.transaction.support.TransactionTemplate;
import org.zalando.nakadi.config.NakadiSettings;
import org.zalando.nakadi.config.SecuritySettings;
import org.zalando.nakadi.config.ValidatorConfig;
import org.zalando.nakadi.controller.advice.EventTypeExceptionHandler;
import org.zalando.nakadi.controller.advice.NakadiProblemExceptionHandler;
import org.zalando.nakadi.domain.EventType;
import org.zalando.nakadi.domain.EventTypeBase;
import org.zalando.nakadi.domain.Timeline;
import org.zalando.nakadi.enrichment.Enrichment;
import org.zalando.nakadi.partitioning.PartitionResolver;
import org.zalando.nakadi.plugin.api.ApplicationService;
import org.zalando.nakadi.plugin.api.authz.AuthorizationService;
import org.zalando.nakadi.repository.EventTypeRepository;
import org.zalando.nakadi.repository.TopicRepository;
import org.zalando.nakadi.repository.db.SubscriptionDbRepository;
import org.zalando.nakadi.repository.kafka.KafkaConfig;
import org.zalando.nakadi.repository.kafka.PartitionsCalculator;
import org.zalando.nakadi.security.ClientResolver;
import org.zalando.nakadi.service.AdminService;
import org.zalando.nakadi.service.AuthorizationValidator;
import org.zalando.nakadi.service.EventTypeService;
import org.zalando.nakadi.service.FeatureToggleService;
import org.zalando.nakadi.service.NakadiAuditLogPublisher;
import org.zalando.nakadi.service.NakadiKpiPublisher;
import org.zalando.nakadi.service.timeline.TimelineService;
import org.zalando.nakadi.service.timeline.TimelineSync;
import org.zalando.nakadi.service.validation.EventTypeOptionsValidator;
import org.zalando.nakadi.util.UUIDGenerator;
import org.zalando.nakadi.utils.TestUtils;
import org.zalando.nakadi.validation.SchemaEvolutionService;
import org.zalando.problem.Problem;
import uk.co.datumedge.hamcrest.json.SameJSONAs;

import java.io.IOException;
import java.util.Optional;
import java.util.UUID;

import static org.mockito.Matchers.any;
import static org.mockito.Mockito.doReturn;
import static org.mockito.Mockito.mock;
import static org.mockito.Mockito.when;
import static org.springframework.http.MediaType.APPLICATION_JSON;
import static org.springframework.test.web.servlet.request.MockMvcRequestBuilders.delete;
import static org.springframework.test.web.servlet.request.MockMvcRequestBuilders.get;
import static org.springframework.test.web.servlet.request.MockMvcRequestBuilders.post;
import static org.springframework.test.web.servlet.request.MockMvcRequestBuilders.put;
import static org.springframework.test.web.servlet.setup.MockMvcBuilders.standaloneSetup;
import static org.zalando.nakadi.service.FeatureToggleService.Feature.DISABLE_EVENT_TYPE_DELETION;
import static org.zalando.nakadi.util.PrincipalMockFactory.mockPrincipal;
import static uk.co.datumedge.hamcrest.json.SameJSONAs.sameJSONAs;

public class EventTypeControllerTestCase {

    protected static final long TOPIC_RETENTION_MIN_MS = 86400000;
    protected static final long TOPIC_RETENTION_MAX_MS = 345600000;
    protected static final long TOPIC_RETENTION_TIME_MS = 172800000;
    protected static final int NAKADI_SEND_TIMEOUT = 10000;
    protected static final int NAKADI_POLL_TIMEOUT = 10000;
    protected static final long NAKADI_EVENT_MAX_BYTES = 1000000;
    protected static final int NAKADI_SUBSCRIPTION_MAX_PARTITIONS = 8;
    protected final EventTypeRepository eventTypeRepository = mock(EventTypeRepository.class);
    protected final TopicRepository topicRepository = mock(TopicRepository.class);
    protected final PartitionResolver partitionResolver = mock(PartitionResolver.class);
    protected final Enrichment enrichment = mock(Enrichment.class);
    protected final UUIDGenerator uuid = mock(UUIDGenerator.class);
    protected final UUID randomUUID = new UUIDGenerator().randomUUID();
    protected final FeatureToggleService featureToggleService = mock(FeatureToggleService.class);
    protected final SecuritySettings settings = mock(SecuritySettings.class);
    protected final ApplicationService applicationService = mock(ApplicationService.class);
    protected final SubscriptionDbRepository subscriptionRepository = mock(SubscriptionDbRepository.class);
    protected final TimelineService timelineService = mock(TimelineService.class);
    protected final TimelineSync timelineSync = mock(TimelineSync.class);
    protected final TransactionTemplate transactionTemplate = mock(TransactionTemplate.class);
    protected final SchemaEvolutionService schemaEvolutionService = new ValidatorConfig()
            .schemaEvolutionService();
    protected final AuthorizationValidator authorizationValidator = mock(AuthorizationValidator.class);
    protected final AdminService adminService = mock(AdminService.class);
    protected final NakadiKpiPublisher nakadiKpiPublisher = mock(NakadiKpiPublisher.class);
<<<<<<< HEAD
    protected final AuthorizationService authorizationService = mock(AuthorizationService.class);

=======
    protected final NakadiAuditLogPublisher nakadiAuditLogPublisher = mock(NakadiAuditLogPublisher.class);
>>>>>>> 37d11861

    protected MockMvc mockMvc;

    public EventTypeControllerTestCase() throws IOException {
    }

    @Before
    public void init() throws Exception {

        final NakadiSettings nakadiSettings = new NakadiSettings(0, 0, 0, TOPIC_RETENTION_TIME_MS, 0, 60,
                NAKADI_POLL_TIMEOUT, NAKADI_SEND_TIMEOUT, 0, NAKADI_EVENT_MAX_BYTES,
                NAKADI_SUBSCRIPTION_MAX_PARTITIONS, "service", "nakadi", "I am warning you",
                "I am warning you, even more");
        final PartitionsCalculator partitionsCalculator = new KafkaConfig().createPartitionsCalculator(
                "t2.large", TestUtils.OBJECT_MAPPER, nakadiSettings);
        when(timelineService.getTopicRepository((Timeline) any())).thenReturn(topicRepository);
        when(timelineService.getTopicRepository((EventTypeBase) any())).thenReturn(topicRepository);
        when(authorizationService.getSubject()).thenReturn(Optional.empty());
        when(transactionTemplate.execute(any())).thenAnswer(invocation -> {
            final TransactionCallback callback = (TransactionCallback) invocation.getArguments()[0];
            return callback.doInTransaction(null);
        });

        final EventTypeOptionsValidator eventTypeOptionsValidator =
                new EventTypeOptionsValidator(TOPIC_RETENTION_MIN_MS, TOPIC_RETENTION_MAX_MS);
        final EventTypeService eventTypeService = new EventTypeService(eventTypeRepository, timelineService,
                partitionResolver, enrichment, subscriptionRepository, schemaEvolutionService, partitionsCalculator,
                featureToggleService, authorizationValidator, timelineSync, transactionTemplate, nakadiSettings,
                nakadiKpiPublisher, "et-log-event-type", nakadiAuditLogPublisher, eventTypeOptionsValidator,
                adminService);
        final EventTypeController controller = new EventTypeController(eventTypeService, featureToggleService,
                adminService, nakadiSettings);
        doReturn(randomUUID).when(uuid).randomUUID();

        doReturn(true).when(applicationService).exists(any());

        mockMvc = standaloneSetup(controller)
                .setMessageConverters(new StringHttpMessageConverter(), TestUtils.JACKSON_2_HTTP_MESSAGE_CONVERTER)
                .setCustomArgumentResolvers(new ClientResolver(settings, featureToggleService, authorizationService))
                .setControllerAdvice(new NakadiProblemExceptionHandler(), new EventTypeExceptionHandler())
                .build();
    }

    protected ResultActions deleteEventType(final String eventTypeName) throws Exception {
        return mockMvc.perform(delete("/event-types/" + eventTypeName));
    }

    protected ResultActions deleteEventType(final String eventTypeName, final String clientId) throws Exception {
        return mockMvc.perform(delete("/event-types/" + eventTypeName).principal(mockPrincipal(clientId)));
    }

    protected ResultActions postEventType(final EventType eventType) throws Exception {
        final String content = TestUtils.OBJECT_MAPPER.writeValueAsString(eventType);

        return postEventType(content);
    }

    protected ResultActions postEventType(final String content) throws Exception {
        final MockHttpServletRequestBuilder requestBuilder = post("/event-types").contentType(APPLICATION_JSON).content(
                content);

        return mockMvc.perform(requestBuilder);
    }

    protected ResultActions putEventType(final EventType eventType, final String name, final String clientId)
            throws Exception {
        final String content = TestUtils.OBJECT_MAPPER.writeValueAsString(eventType);

        return putEventType(content, name, clientId);
    }

    protected ResultActions putEventType(final EventType eventType, final String name) throws Exception {
        final String content = TestUtils.OBJECT_MAPPER.writeValueAsString(eventType);

        return putEventType(content, name);
    }

    protected ResultActions putEventType(final String content, final String name) throws Exception {
        final MockHttpServletRequestBuilder requestBuilder = put("/event-types/" + name).contentType(APPLICATION_JSON)
                .content(content);
        return mockMvc.perform(requestBuilder);
    }

    protected ResultActions putEventType(final String content, final String name, final String clientId)
            throws Exception {
        final MockHttpServletRequestBuilder requestBuilder = put("/event-types/" + name)
                .principal(mockPrincipal(clientId))
                .contentType(APPLICATION_JSON)
                .content(content);
        return mockMvc.perform(requestBuilder);
    }

    protected ResultActions getEventType(final String eventTypeName) throws Exception {
        final MockHttpServletRequestBuilder requestBuilder = get("/event-types/" + eventTypeName);
        return mockMvc.perform(requestBuilder);
    }

    protected SameJSONAs<? super String> matchesProblem(final Problem expectedProblem) throws JsonProcessingException {
        return sameJSONAs(TestUtils.OBJECT_MAPPER.writeValueAsString(expectedProblem));
    }

    protected void disableETDeletionFeature() {
        doReturn(SecuritySettings.AuthMode.BASIC).when(settings).getAuthMode();
        doReturn(true).when(featureToggleService).isFeatureEnabled(DISABLE_EVENT_TYPE_DELETION);
    }

}<|MERGE_RESOLUTION|>--- conflicted
+++ resolved
@@ -86,12 +86,8 @@
     protected final AuthorizationValidator authorizationValidator = mock(AuthorizationValidator.class);
     protected final AdminService adminService = mock(AdminService.class);
     protected final NakadiKpiPublisher nakadiKpiPublisher = mock(NakadiKpiPublisher.class);
-<<<<<<< HEAD
     protected final AuthorizationService authorizationService = mock(AuthorizationService.class);
-
-=======
     protected final NakadiAuditLogPublisher nakadiAuditLogPublisher = mock(NakadiAuditLogPublisher.class);
->>>>>>> 37d11861
 
     protected MockMvc mockMvc;
 
