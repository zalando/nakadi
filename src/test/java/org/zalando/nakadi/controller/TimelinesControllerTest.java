package org.zalando.nakadi.controller;

import com.google.common.collect.ImmutableList;
import java.util.Date;
import java.util.List;
import java.util.stream.Collectors;
import javax.ws.rs.core.Response;
import org.json.JSONObject;
import org.junit.Test;
import org.mockito.Mockito;
import static org.mockito.Mockito.when;
import org.springframework.http.MediaType;
import org.springframework.http.converter.StringHttpMessageConverter;
import org.springframework.test.web.servlet.MockMvc;
import org.springframework.test.web.servlet.request.MockMvcRequestBuilders;
import org.springframework.test.web.servlet.result.MockMvcResultMatchers;
import org.springframework.test.web.servlet.setup.MockMvcBuilders;
import org.zalando.nakadi.config.SecuritySettings;
import static org.zalando.nakadi.config.SecuritySettings.AuthMode.OFF;
import org.zalando.nakadi.domain.EventType;
import org.zalando.nakadi.domain.EventTypeResource;
import org.zalando.nakadi.domain.Storage;
import org.zalando.nakadi.domain.Timeline;
import org.zalando.nakadi.exceptions.NotFoundException;
import org.zalando.nakadi.exceptions.UnableProcessException;
import org.zalando.nakadi.exceptions.runtime.AccessDeniedException;
import org.zalando.nakadi.plugin.api.authz.AuthorizationService;
import org.zalando.nakadi.plugin.api.authz.Resource;
import org.zalando.nakadi.security.ClientResolver;
import org.zalando.nakadi.service.timeline.TimelineService;
import org.zalando.nakadi.util.FeatureToggleService;
import org.zalando.nakadi.util.PrincipalMockFactory;
import org.zalando.nakadi.utils.EventTypeTestBuilder;
import org.zalando.nakadi.utils.TestUtils;
import org.zalando.nakadi.view.TimelineView;
import org.zalando.problem.MoreStatus;
import org.zalando.problem.Problem;


public class TimelinesControllerTest {

    private final TimelineService timelineService = Mockito.mock(TimelineService.class);
    private final SecuritySettings securitySettings = Mockito.mock(SecuritySettings.class);
    private MockMvc mockMvc;

    public TimelinesControllerTest() {
        final TimelinesController controller = new TimelinesController(timelineService);
        when(securitySettings.getAuthMode()).thenReturn(OFF);
        when(securitySettings.getAdminClientId()).thenReturn("nakadi");
        final FeatureToggleService featureToggleService = Mockito.mock(FeatureToggleService.class);
        mockMvc = MockMvcBuilders.standaloneSetup(controller)
<<<<<<< HEAD
                .setMessageConverters(new StringHttpMessageConverter(), TestUtils.JACKSON_2_HTTP_MESSAGE_CONVERTER)
                .setCustomArgumentResolvers(new ClientResolver(securitySettings))
=======
                .setMessageConverters(new StringHttpMessageConverter(),
                        new MappingJackson2HttpMessageConverter(objectMapper))
                .setCustomArgumentResolvers(new ClientResolver(securitySettings, featureToggleService))
>>>>>>> 0044cfb6
                .setControllerAdvice(new ExceptionHandling())
                .build();
    }

    @Test
    public void whenPostTimelineThenCreated() throws Exception {
        Mockito.doNothing().when(timelineService).createTimeline(Mockito.any(), Mockito.any(), Mockito.any());
        mockMvc.perform(MockMvcRequestBuilders.post("/event-types/event_type/timelines")
                .contentType(MediaType.APPLICATION_JSON)
                .content(new JSONObject().put("storage_id", "default").toString())
                .principal(PrincipalMockFactory.mockPrincipal("nakadi")))
                .andExpect(MockMvcResultMatchers.status().isCreated());
    }

    @Test
    public void whenGetTimelinesThenOk() throws Exception {
        final Storage kafkaStorage = StoragesControllerTest.createKafkaStorage("deafult");
        final ImmutableList<Timeline> timelines = ImmutableList.of(
                Timeline.createTimeline("event_type", 0, kafkaStorage, "topic", new Date()),
                Timeline.createTimeline("event_type_1", 1, kafkaStorage, "topic_1", new Date()));
        Mockito.when(timelineService.getTimelines(Mockito.any(), Mockito.any())).thenReturn(timelines);
        final List<TimelineView> timelineViews = timelines.stream().map(TimelineView::new).collect(Collectors.toList());

        mockMvc.perform(MockMvcRequestBuilders.get("/event-types/event_type/timelines")
                .contentType(MediaType.APPLICATION_JSON)
                .principal(PrincipalMockFactory.mockPrincipal("nakadi")))
                .andExpect(MockMvcResultMatchers.status().isOk())
                .andExpect(MockMvcResultMatchers.content().json(
                        TestUtils.OBJECT_MAPPER.writeValueAsString(timelineViews)));
    }

    @Test
    public void whenDeleteTimelineThenOk() throws Exception {
        Mockito.doNothing().when(timelineService).delete(Mockito.any(), Mockito.any(), Mockito.any());
        mockMvc.perform(MockMvcRequestBuilders.delete("/event-types/event_type/timelines/timeli-uuid")
                .contentType(MediaType.APPLICATION_JSON)
                .principal(PrincipalMockFactory.mockPrincipal("nakadi")))
                .andExpect(MockMvcResultMatchers.status().isOk());
    }

    @Test
    public void whenAccessDeniedExceptionThen403() throws Exception {
        final EventType eventType = EventTypeTestBuilder.builder().build();
        final Resource resource = new EventTypeResource(eventType.getName(), eventType.getAuthorization());

        Mockito.doThrow(new AccessDeniedException(AuthorizationService.Operation.ADMIN, resource))
                .when(timelineService).delete(Mockito.any(), Mockito.any(), Mockito.any());
        mockMvc.perform(MockMvcRequestBuilders.delete("/event-types/event_type/timelines/timeli-uuid")
                .contentType(MediaType.APPLICATION_JSON)
                .principal(PrincipalMockFactory.mockPrincipal("nakadi")))
                .andExpect(MockMvcResultMatchers.status().isForbidden())
                .andExpect(MockMvcResultMatchers.content().json(TestUtils.OBJECT_MAPPER.writeValueAsString(
                        Problem.valueOf(Response.Status.FORBIDDEN,
                                "Access on ADMIN event-type:" + eventType.getName()+ " denied"))));
    }

    @Test
    public void whenNotFoundExceptionThen404() throws Exception {
        Mockito.doThrow(new NotFoundException("whenNotFoundExceptionThen404"))
                .when(timelineService).delete(Mockito.any(), Mockito.any(), Mockito.any());
        mockMvc.perform(MockMvcRequestBuilders.delete("/event-types/event_type/timelines/timeli-uuid")
                .contentType(MediaType.APPLICATION_JSON)
                .principal(PrincipalMockFactory.mockPrincipal("nakadi")))
                .andExpect(MockMvcResultMatchers.status().isNotFound())
                .andExpect(MockMvcResultMatchers.content().json(TestUtils.OBJECT_MAPPER.writeValueAsString(
                        Problem.valueOf(Response.Status.NOT_FOUND, "whenNotFoundExceptionThen404"))));
    }

    @Test
    public void whenUnableProcessExceptionThen422() throws Exception {
        Mockito.doThrow(new UnableProcessException("whenUnableProcessExceptionThen422"))
                .when(timelineService).delete(Mockito.any(), Mockito.any(), Mockito.any());
        mockMvc.perform(MockMvcRequestBuilders.delete("/event-types/event_type/timelines/timeli-uuid")
                .contentType(MediaType.APPLICATION_JSON)
                .principal(PrincipalMockFactory.mockPrincipal("nakadi")))
                .andExpect(MockMvcResultMatchers.status().isUnprocessableEntity())
                .andExpect(MockMvcResultMatchers.content().json(TestUtils.OBJECT_MAPPER.writeValueAsString(
                        Problem.valueOf(MoreStatus.UNPROCESSABLE_ENTITY, "whenUnableProcessExceptionThen422"))));
    }

}<|MERGE_RESOLUTION|>--- conflicted
+++ resolved
@@ -1,14 +1,9 @@
 package org.zalando.nakadi.controller;
 
 import com.google.common.collect.ImmutableList;
-import java.util.Date;
-import java.util.List;
-import java.util.stream.Collectors;
-import javax.ws.rs.core.Response;
 import org.json.JSONObject;
 import org.junit.Test;
 import org.mockito.Mockito;
-import static org.mockito.Mockito.when;
 import org.springframework.http.MediaType;
 import org.springframework.http.converter.StringHttpMessageConverter;
 import org.springframework.test.web.servlet.MockMvc;
@@ -16,7 +11,6 @@
 import org.springframework.test.web.servlet.result.MockMvcResultMatchers;
 import org.springframework.test.web.servlet.setup.MockMvcBuilders;
 import org.zalando.nakadi.config.SecuritySettings;
-import static org.zalando.nakadi.config.SecuritySettings.AuthMode.OFF;
 import org.zalando.nakadi.domain.EventType;
 import org.zalando.nakadi.domain.EventTypeResource;
 import org.zalando.nakadi.domain.Storage;
@@ -36,6 +30,14 @@
 import org.zalando.problem.MoreStatus;
 import org.zalando.problem.Problem;
 
+import javax.ws.rs.core.Response;
+import java.util.Date;
+import java.util.List;
+import java.util.stream.Collectors;
+
+import static org.mockito.Mockito.when;
+import static org.zalando.nakadi.config.SecuritySettings.AuthMode.OFF;
+
 
 public class TimelinesControllerTest {
 
@@ -49,14 +51,8 @@
         when(securitySettings.getAdminClientId()).thenReturn("nakadi");
         final FeatureToggleService featureToggleService = Mockito.mock(FeatureToggleService.class);
         mockMvc = MockMvcBuilders.standaloneSetup(controller)
-<<<<<<< HEAD
                 .setMessageConverters(new StringHttpMessageConverter(), TestUtils.JACKSON_2_HTTP_MESSAGE_CONVERTER)
-                .setCustomArgumentResolvers(new ClientResolver(securitySettings))
-=======
-                .setMessageConverters(new StringHttpMessageConverter(),
-                        new MappingJackson2HttpMessageConverter(objectMapper))
                 .setCustomArgumentResolvers(new ClientResolver(securitySettings, featureToggleService))
->>>>>>> 0044cfb6
                 .setControllerAdvice(new ExceptionHandling())
                 .build();
     }
