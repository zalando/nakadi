--- conflicted
+++ resolved
@@ -8,6 +8,7 @@
 import org.json.JSONObject;
 import org.junit.Test;
 import org.mockito.Mockito;
+import static org.mockito.Mockito.when;
 import org.springframework.http.MediaType;
 import org.springframework.http.converter.StringHttpMessageConverter;
 import org.springframework.test.web.servlet.MockMvc;
@@ -15,6 +16,7 @@
 import org.springframework.test.web.servlet.result.MockMvcResultMatchers;
 import org.springframework.test.web.servlet.setup.MockMvcBuilders;
 import org.zalando.nakadi.config.SecuritySettings;
+import static org.zalando.nakadi.config.SecuritySettings.AuthMode.OFF;
 import org.zalando.nakadi.domain.EventType;
 import org.zalando.nakadi.domain.EventTypeResource;
 import org.zalando.nakadi.domain.Storage;
@@ -27,54 +29,26 @@
 import org.zalando.nakadi.security.ClientResolver;
 import org.zalando.nakadi.service.timeline.TimelineService;
 import org.zalando.nakadi.util.PrincipalMockFactory;
-<<<<<<< HEAD
+import org.zalando.nakadi.utils.EventTypeTestBuilder;
 import org.zalando.nakadi.utils.TestUtils;
-=======
-import org.zalando.nakadi.utils.EventTypeTestBuilder;
->>>>>>> 29d8360e
 import org.zalando.nakadi.view.TimelineView;
 import org.zalando.problem.MoreStatus;
 import org.zalando.problem.Problem;
 
-<<<<<<< HEAD
-=======
-import javax.ws.rs.core.Response;
-import java.util.Date;
-import java.util.List;
-import java.util.stream.Collectors;
-
-import static org.mockito.Mockito.when;
-import static org.zalando.nakadi.config.SecuritySettings.AuthMode.OFF;
-
->>>>>>> 29d8360e
 
 public class TimelinesControllerTest {
 
     private final TimelineService timelineService = Mockito.mock(TimelineService.class);
     private final SecuritySettings securitySettings = Mockito.mock(SecuritySettings.class);
-<<<<<<< HEAD
-    private final FeatureToggleService featureToggleService = Mockito.mock(FeatureToggleService.class);
-=======
-    private final ObjectMapper objectMapper;
->>>>>>> 29d8360e
     private MockMvc mockMvc;
 
     public TimelinesControllerTest() {
         final TimelinesController controller = new TimelinesController(timelineService);
-<<<<<<< HEAD
-        mockMvc = MockMvcBuilders.standaloneSetup(controller)
-                .setMessageConverters(new StringHttpMessageConverter(), TestUtils.JACKSON_2_HTTP_MESSAGE_CONVERTER)
-                .setCustomArgumentResolvers(new ClientResolver(securitySettings, featureToggleService))
-=======
-        objectMapper = new JsonConfig().jacksonObjectMapper();
         when(securitySettings.getAuthMode()).thenReturn(OFF);
         when(securitySettings.getAdminClientId()).thenReturn("nakadi");
         mockMvc = MockMvcBuilders.standaloneSetup(controller)
-                .setMessageConverters(new StringHttpMessageConverter(),
-                        new MappingJackson2HttpMessageConverter(objectMapper))
+                .setMessageConverters(new StringHttpMessageConverter(), TestUtils.JACKSON_2_HTTP_MESSAGE_CONVERTER)
                 .setCustomArgumentResolvers(new ClientResolver(securitySettings))
-                .setControllerAdvice(new ExceptionHandling())
->>>>>>> 29d8360e
                 .build();
     }
 
@@ -125,14 +99,9 @@
                 .contentType(MediaType.APPLICATION_JSON)
                 .principal(PrincipalMockFactory.mockPrincipal("nakadi")))
                 .andExpect(MockMvcResultMatchers.status().isForbidden())
-<<<<<<< HEAD
                 .andExpect(MockMvcResultMatchers.content().json(TestUtils.OBJECT_MAPPER.writeValueAsString(
-                        Problem.valueOf(Response.Status.FORBIDDEN, "whenForbiddenAccessExceptionThen403"))));
-=======
-                .andExpect(MockMvcResultMatchers.content().json(objectMapper.writeValueAsString(
                         Problem.valueOf(Response.Status.FORBIDDEN,
                                 "Access on ADMIN event-type:" + eventType.getName()+ " denied"))));
->>>>>>> 29d8360e
     }
 
     @Test
