package org.zalando.nakadi.service;

import org.json.JSONArray;
import org.json.JSONObject;
import org.junit.Assert;
import org.junit.Test;
import org.mockito.Mockito;
import org.zalando.nakadi.domain.BatchItemResponse;
import org.zalando.nakadi.domain.EventPublishResult;
import org.zalando.nakadi.domain.EventPublishingStatus;
import org.zalando.nakadi.domain.EventPublishingStep;
import org.zalando.nakadi.domain.EventType;
import org.zalando.nakadi.enrichment.Enrichment;
import org.zalando.nakadi.exceptions.EnrichmentException;
import org.zalando.nakadi.exceptions.EventPublishingException;
import org.zalando.nakadi.exceptions.IllegalScopeException;
import org.zalando.nakadi.exceptions.PartitioningException;
import org.zalando.nakadi.partitioning.PartitionResolver;
import org.zalando.nakadi.repository.TopicRepository;
import org.zalando.nakadi.repository.db.EventTypeCache;
import org.zalando.nakadi.security.Client;
<<<<<<< HEAD
import org.zalando.nakadi.security.NakadiPermissions;
import org.zalando.nakadi.security.Permissions;
=======
import org.zalando.nakadi.security.FullAccessClient;
import org.zalando.nakadi.security.NakadiClient;
>>>>>>> 04cbe960
import org.zalando.nakadi.utils.EventTypeTestBuilder;
import org.zalando.nakadi.validation.EventTypeValidator;
import org.zalando.nakadi.validation.ValidationError;

import java.util.ArrayList;
import java.util.Collections;
import java.util.List;
import java.util.Optional;
import java.util.Set;

import static org.hamcrest.CoreMatchers.is;
import static org.hamcrest.MatcherAssert.assertThat;
import static org.hamcrest.Matchers.isEmptyString;
import static org.hamcrest.core.IsEqual.equalTo;
import static org.mockito.Matchers.any;
import static org.mockito.Matchers.eq;
import static org.mockito.Mockito.mock;
import static org.mockito.Mockito.times;
import static org.mockito.Mockito.verify;
import static org.zalando.nakadi.utils.TestUtils.buildBusinessEvent;
import static org.zalando.nakadi.utils.TestUtils.buildDefaultEventType;
import static org.zalando.nakadi.utils.TestUtils.createBatch;
import static org.zalando.nakadi.utils.TestUtils.randomString;

public class EventPublisherTest {

    private static final Set<String> SCOPE_WRITE = Collections.singleton("oauth2.scope.write");
<<<<<<< HEAD
    private static final String CLIENT_ID = "clientId";
=======
    public static final String CLIENT_ID = "clientId";
    private static final Client FULL_ACCESS_CLIENT = new FullAccessClient(CLIENT_ID);
>>>>>>> 04cbe960

    private final TopicRepository topicRepository = mock(TopicRepository.class);
    private final EventTypeCache cache = mock(EventTypeCache.class);
    private final PartitionResolver partitionResolver = mock(PartitionResolver.class);
    private final Enrichment enrichment = mock(Enrichment.class);
    private final EventPublisher publisher = new EventPublisher(topicRepository, cache, partitionResolver, enrichment);

    @Test
    public void whenPublishIsSuccessfulThenResultIsSubmitted() throws Exception {
        final EventType eventType = buildDefaultEventType();
        final JSONArray batch = buildDefaultBatch(1);
        final JSONObject event = batch.getJSONObject(0);

        mockSuccessfulValidation(eventType, event);

<<<<<<< HEAD
        final EventPublishResult result = publisher.publish(batch, eventType.getName(), new Client("test",
                Permissions.FULL_ACCESS));
=======
        final EventPublishResult result = publisher.publish(batch, eventType.getName(), FULL_ACCESS_CLIENT);
>>>>>>> 04cbe960

        assertThat(result.getStatus(), equalTo(EventPublishingStatus.SUBMITTED));
        verify(topicRepository, times(1)).syncPostBatch(eq(eventType.getTopic()), any());
    }

    @Test
    public void whenEventHasEidThenSetItInTheResponse() throws Exception {
        final EventType eventType = buildDefaultEventType();
        final JSONObject event = buildBusinessEvent();
        final JSONArray batch = new JSONArray(Collections.singletonList(event));

        mockSuccessfulValidation(eventType, event);

<<<<<<< HEAD
        final EventPublishResult result = publisher.publish(batch, eventType.getName(), new Client("test",
                Permissions.FULL_ACCESS));
=======
        final EventPublishResult result = publisher.publish(batch, eventType.getName(), FULL_ACCESS_CLIENT);
>>>>>>> 04cbe960

        assertThat(result.getResponses().get(0).getEid(), equalTo(event.getJSONObject("metadata").optString("eid")));
        verify(topicRepository, times(1)).syncPostBatch(eq(eventType.getTopic()), any());
    }

    @Test
    public void whenValidationFailsThenResultIsAborted() throws Exception {
        final EventType eventType = buildDefaultEventType();
        final JSONArray batch = buildDefaultBatch(1);
        final JSONObject event = batch.getJSONObject(0);

        mockFaultValidation(eventType, event, "error");

<<<<<<< HEAD
        final EventPublishResult result = publisher.publish(batch, eventType.getName(), new Client("test",
                Permissions.FULL_ACCESS));
=======
        final EventPublishResult result = publisher.publish(batch, eventType.getName(), FULL_ACCESS_CLIENT);
>>>>>>> 04cbe960

        assertThat(result.getStatus(), equalTo(EventPublishingStatus.ABORTED));
        verify(enrichment, times(0)).enrich(createBatch(event), eventType);
        verify(partitionResolver, times(0)).resolvePartition(eventType, event);
        verify(topicRepository, times(0)).syncPostBatch(any(), any());
    }

    @Test
    public void whenValidationFailsThenSubsequentItemsAreAborted() throws Exception {
        final EventType eventType = buildDefaultEventType();
        final JSONArray batch = buildDefaultBatch(2);
        final JSONObject event = batch.getJSONObject(0);

        mockFaultValidation(eventType, event, "error");

<<<<<<< HEAD
        final EventPublishResult result = publisher.publish(batch, eventType.getName(), new Client("test",
                Permissions.FULL_ACCESS));
=======
        final EventPublishResult result = publisher.publish(batch, eventType.getName(), FULL_ACCESS_CLIENT);
>>>>>>> 04cbe960

        assertThat(result.getStatus(), equalTo(EventPublishingStatus.ABORTED));

        final BatchItemResponse first = result.getResponses().get(0);
        assertThat(first.getPublishingStatus(), equalTo(EventPublishingStatus.FAILED));
        assertThat(first.getStep(), equalTo(EventPublishingStep.VALIDATING));
        assertThat(first.getDetail(), equalTo("error"));

        final BatchItemResponse second = result.getResponses().get(1);
        assertThat(second.getPublishingStatus(), equalTo(EventPublishingStatus.ABORTED));
        assertThat(second.getStep(), equalTo(EventPublishingStep.NONE));
        assertThat(second.getDetail(), is(isEmptyString()));

        verify(cache, times(1)).getValidator(any());
    }

    @Test
    public void whenPartitionFailsThenResultIsAborted() throws Exception {
        final EventType eventType = buildDefaultEventType();
        final JSONArray batch = buildDefaultBatch(1);
        final JSONObject event = batch.getJSONObject(0);

        mockSuccessfulValidation(eventType, event);
        mockFaultPartition(eventType, event);

<<<<<<< HEAD
        final EventPublishResult result = publisher.publish(batch, eventType.getName(), new Client("test",
                Permissions.FULL_ACCESS));
=======
        final EventPublishResult result = publisher.publish(batch, eventType.getName(), FULL_ACCESS_CLIENT);
>>>>>>> 04cbe960

        assertThat(result.getStatus(), equalTo(EventPublishingStatus.ABORTED));
    }

    @Test
    public void whenPartitionFailsThenSubsequentItemsAreAborted() throws Exception {
        final EventType eventType = buildDefaultEventType();
        final JSONArray batch = buildDefaultBatch(2);
        final JSONObject event = batch.getJSONObject(0);

        mockSuccessfulValidation(eventType);
        mockFaultPartition(eventType, event);

<<<<<<< HEAD
        final EventPublishResult result = publisher.publish(batch, eventType.getName(), new Client("test",
                Permissions.FULL_ACCESS));
=======
        final EventPublishResult result = publisher.publish(batch, eventType.getName(), FULL_ACCESS_CLIENT);
>>>>>>> 04cbe960

        assertThat(result.getStatus(), equalTo(EventPublishingStatus.ABORTED));

        final BatchItemResponse first = result.getResponses().get(0);
        assertThat(first.getPublishingStatus(), equalTo(EventPublishingStatus.FAILED));
        assertThat(first.getStep(), equalTo(EventPublishingStep.PARTITIONING));
        assertThat(first.getDetail(), equalTo("partition error"));

        final BatchItemResponse second = result.getResponses().get(1);
        assertThat(second.getPublishingStatus(), equalTo(EventPublishingStatus.ABORTED));
        assertThat(second.getStep(), equalTo(EventPublishingStep.VALIDATING));
        assertThat(second.getDetail(), is(isEmptyString()));

        verify(cache, times(2)).getValidator(any());
        verify(partitionResolver, times(1)).resolvePartition(any(), any());
    }

    @Test
    public void whenPublishingFailsThenResultIsFailed() throws Exception {
        final EventType eventType = buildDefaultEventType();
        final JSONArray batch = buildDefaultBatch(1);

        mockSuccessfulValidation(eventType);
        mockFailedPublishing();

<<<<<<< HEAD
        final EventPublishResult result = publisher.publish(batch, eventType.getName(), new Client("test",
                Permissions.FULL_ACCESS));
=======
        final EventPublishResult result = publisher.publish(batch, eventType.getName(), FULL_ACCESS_CLIENT);
>>>>>>> 04cbe960

        assertThat(result.getStatus(), equalTo(EventPublishingStatus.FAILED));
        verify(topicRepository, times(1)).syncPostBatch(any(), any());
    }

    @Test
    public void whenEnrichmentFailsThenResultIsAborted() throws Exception {
        final EventType eventType = buildDefaultEventType();
        final JSONArray batch = buildDefaultBatch(1);
        final JSONObject event = batch.getJSONObject(0);

        mockSuccessfulValidation(eventType, event);
        mockFaultEnrichment();

<<<<<<< HEAD
        final EventPublishResult result = publisher.publish(batch, eventType.getName(), new Client("test",
                Permissions.FULL_ACCESS));
=======
        final EventPublishResult result = publisher.publish(batch, eventType.getName(), FULL_ACCESS_CLIENT);
>>>>>>> 04cbe960

        assertThat(result.getStatus(), equalTo(EventPublishingStatus.ABORTED));
        verify(cache, times(1)).getValidator(eventType.getName());
        verify(partitionResolver, times(1)).resolvePartition(eventType, event);
        verify(enrichment, times(1)).enrich(any(), any());
        verify(topicRepository, times(0)).syncPostBatch(any(), any());
    }

    @Test
    public void whenEnrichmentFailsThenSubsequentItemsAreAborted() throws Exception {
        final EventType eventType = buildDefaultEventType();
        final JSONArray batch = buildDefaultBatch(2);

        mockSuccessfulValidation(eventType);
        mockFaultEnrichment();

<<<<<<< HEAD
        final EventPublishResult result = publisher.publish(batch, eventType.getName(), new Client("test",
                Permissions.FULL_ACCESS));
=======
        final EventPublishResult result = publisher.publish(batch, eventType.getName(), FULL_ACCESS_CLIENT);
>>>>>>> 04cbe960

        assertThat(result.getStatus(), equalTo(EventPublishingStatus.ABORTED));

        final BatchItemResponse first = result.getResponses().get(0);
        assertThat(first.getPublishingStatus(), equalTo(EventPublishingStatus.FAILED));
        assertThat(first.getStep(), equalTo(EventPublishingStep.ENRICHING));
        assertThat(first.getDetail(), equalTo("enrichment error"));

        final BatchItemResponse second = result.getResponses().get(1);
        assertThat(second.getPublishingStatus(), equalTo(EventPublishingStatus.ABORTED));
        assertThat(second.getStep(), equalTo(EventPublishingStep.PARTITIONING));
        assertThat(second.getDetail(), is(isEmptyString()));

        verify(enrichment, times(1)).enrich(any(), any());
    }

    @Test
    public void testScopeWrite() throws Exception {
        final EventType eventType = EventTypeTestBuilder.builder().writeScopes(SCOPE_WRITE).build();
        Mockito.when(cache.getEventType(eventType.getName())).thenReturn(eventType);
        mockSuccessfulValidation(eventType);
        final EventPublishResult result = publisher.publish(buildDefaultBatch(0), eventType.getName(),
                new Client(CLIENT_ID, new NakadiPermissions(CLIENT_ID, SCOPE_WRITE)));

        Assert.assertEquals(result.getStatus(), EventPublishingStatus.SUBMITTED);
    }

    @Test(expected = IllegalScopeException.class)
    public void testNoScopeWrite() throws Exception {
        final EventType eventType = EventTypeTestBuilder.builder().writeScopes(SCOPE_WRITE).build();
        Mockito.when(cache.getEventType(eventType.getName())).thenReturn(eventType);
        publisher.publish(buildDefaultBatch(0), eventType.getName(),
                new Client(CLIENT_ID, new NakadiPermissions(CLIENT_ID, Collections.emptySet())));
    }

    private void mockFailedPublishing() throws Exception {
        Mockito
                .doThrow(EventPublishingException.class)
                .when(topicRepository)
                .syncPostBatch(any(), any());
    }

    private void mockFaultPartition(final EventType eventType, final JSONObject event) throws PartitioningException {
        Mockito
                .doThrow(new PartitioningException("partition error"))
                .when(partitionResolver)
                .resolvePartition(eventType, event);
    }

    private void mockFaultEnrichment() throws EnrichmentException {
        Mockito
                .doThrow(new EnrichmentException("enrichment error"))
                .when(enrichment)
                .enrich(any(), any());
    }

    private void mockFaultValidation(final EventType eventType, final JSONObject event, final String error)
            throws Exception {
        final EventTypeValidator faultyValidator = mock(EventTypeValidator.class);

        Mockito
                .doReturn(eventType)
                .when(cache)
                .getEventType(eventType.getName());

        Mockito
                .doReturn(faultyValidator)
                .when(cache)
                .getValidator(eventType.getName());

        Mockito
                .doReturn(Optional.of(new ValidationError(error)))
                .when(faultyValidator)
                .validate(event);
    }

    private void mockSuccessfulValidation(final EventType eventType, final JSONObject event) throws Exception {
        final EventTypeValidator truthyValidator = mock(EventTypeValidator.class);

        Mockito
                .doReturn(eventType)
                .when(cache)
                .getEventType(eventType.getName());

        Mockito
                .doReturn(Optional.empty())
                .when(truthyValidator)
                .validate(event);

        Mockito
                .doReturn(truthyValidator)
                .when(cache)
                .getValidator(eventType.getName());
    }

    private void mockSuccessfulValidation(final EventType eventType) throws Exception {
        final EventTypeValidator truthyValidator = mock(EventTypeValidator.class);

        Mockito
                .doReturn(eventType)
                .when(cache)
                .getEventType(eventType.getName());

        Mockito
                .doReturn(Optional.empty())
                .when(truthyValidator)
                .validate(any());

        Mockito
                .doReturn(truthyValidator)
                .when(cache)
                .getValidator(eventType.getName());
    }

    private JSONArray buildDefaultBatch(final int numberOfEvents) {
        final List<JSONObject> events = new ArrayList<>();

        for (int i = 0; i < numberOfEvents; i++) {
            final JSONObject event = new JSONObject();
            event.put("foo", randomString());
            events.add(event);
        }

        return new JSONArray(events);
    }
}<|MERGE_RESOLUTION|>--- conflicted
+++ resolved
@@ -19,46 +19,39 @@
 import org.zalando.nakadi.repository.TopicRepository;
 import org.zalando.nakadi.repository.db.EventTypeCache;
 import org.zalando.nakadi.security.Client;
-<<<<<<< HEAD
 import org.zalando.nakadi.security.NakadiPermissions;
 import org.zalando.nakadi.security.Permissions;
-=======
-import org.zalando.nakadi.security.FullAccessClient;
-import org.zalando.nakadi.security.NakadiClient;
->>>>>>> 04cbe960
-import org.zalando.nakadi.utils.EventTypeTestBuilder;
-import org.zalando.nakadi.validation.EventTypeValidator;
-import org.zalando.nakadi.validation.ValidationError;
-
-import java.util.ArrayList;
+
 import java.util.Collections;
-import java.util.List;
-import java.util.Optional;
 import java.util.Set;
 
-import static org.hamcrest.CoreMatchers.is;
-import static org.hamcrest.MatcherAssert.assertThat;
-import static org.hamcrest.Matchers.isEmptyString;
-import static org.hamcrest.core.IsEqual.equalTo;
+import static org.junit.Assert.assertThat;
 import static org.mockito.Matchers.any;
 import static org.mockito.Matchers.eq;
 import static org.mockito.Mockito.mock;
 import static org.mockito.Mockito.times;
 import static org.mockito.Mockito.verify;
+import static org.zalando.nakadi.utils.TestUtils.buildDefaultEventType;
+
+import org.zalando.nakadi.utils.EventTypeTestBuilder;
+import org.zalando.nakadi.validation.EventTypeValidator;
+import org.zalando.nakadi.validation.ValidationError;
+
+import java.util.ArrayList;
+import java.util.List;
+import java.util.Optional;
+
+import static org.hamcrest.CoreMatchers.is;
+import static org.hamcrest.Matchers.isEmptyString;
+import static org.hamcrest.core.IsEqual.equalTo;
 import static org.zalando.nakadi.utils.TestUtils.buildBusinessEvent;
-import static org.zalando.nakadi.utils.TestUtils.buildDefaultEventType;
 import static org.zalando.nakadi.utils.TestUtils.createBatch;
 import static org.zalando.nakadi.utils.TestUtils.randomString;
 
 public class EventPublisherTest {
 
     private static final Set<String> SCOPE_WRITE = Collections.singleton("oauth2.scope.write");
-<<<<<<< HEAD
     private static final String CLIENT_ID = "clientId";
-=======
-    public static final String CLIENT_ID = "clientId";
-    private static final Client FULL_ACCESS_CLIENT = new FullAccessClient(CLIENT_ID);
->>>>>>> 04cbe960
 
     private final TopicRepository topicRepository = mock(TopicRepository.class);
     private final EventTypeCache cache = mock(EventTypeCache.class);
@@ -74,12 +67,8 @@
 
         mockSuccessfulValidation(eventType, event);
 
-<<<<<<< HEAD
-        final EventPublishResult result = publisher.publish(batch, eventType.getName(), new Client("test",
-                Permissions.FULL_ACCESS));
-=======
-        final EventPublishResult result = publisher.publish(batch, eventType.getName(), FULL_ACCESS_CLIENT);
->>>>>>> 04cbe960
+        final EventPublishResult result = publisher.publish(batch, eventType.getName(), new Client("test",
+                Permissions.FULL_ACCESS));
 
         assertThat(result.getStatus(), equalTo(EventPublishingStatus.SUBMITTED));
         verify(topicRepository, times(1)).syncPostBatch(eq(eventType.getTopic()), any());
@@ -93,12 +82,8 @@
 
         mockSuccessfulValidation(eventType, event);
 
-<<<<<<< HEAD
-        final EventPublishResult result = publisher.publish(batch, eventType.getName(), new Client("test",
-                Permissions.FULL_ACCESS));
-=======
-        final EventPublishResult result = publisher.publish(batch, eventType.getName(), FULL_ACCESS_CLIENT);
->>>>>>> 04cbe960
+        final EventPublishResult result = publisher.publish(batch, eventType.getName(), new Client("test",
+                Permissions.FULL_ACCESS));
 
         assertThat(result.getResponses().get(0).getEid(), equalTo(event.getJSONObject("metadata").optString("eid")));
         verify(topicRepository, times(1)).syncPostBatch(eq(eventType.getTopic()), any());
@@ -112,12 +97,8 @@
 
         mockFaultValidation(eventType, event, "error");
 
-<<<<<<< HEAD
-        final EventPublishResult result = publisher.publish(batch, eventType.getName(), new Client("test",
-                Permissions.FULL_ACCESS));
-=======
-        final EventPublishResult result = publisher.publish(batch, eventType.getName(), FULL_ACCESS_CLIENT);
->>>>>>> 04cbe960
+        final EventPublishResult result = publisher.publish(batch, eventType.getName(), new Client("test",
+                Permissions.FULL_ACCESS));
 
         assertThat(result.getStatus(), equalTo(EventPublishingStatus.ABORTED));
         verify(enrichment, times(0)).enrich(createBatch(event), eventType);
@@ -133,12 +114,8 @@
 
         mockFaultValidation(eventType, event, "error");
 
-<<<<<<< HEAD
-        final EventPublishResult result = publisher.publish(batch, eventType.getName(), new Client("test",
-                Permissions.FULL_ACCESS));
-=======
-        final EventPublishResult result = publisher.publish(batch, eventType.getName(), FULL_ACCESS_CLIENT);
->>>>>>> 04cbe960
+        final EventPublishResult result = publisher.publish(batch, eventType.getName(), new Client("test",
+                Permissions.FULL_ACCESS));
 
         assertThat(result.getStatus(), equalTo(EventPublishingStatus.ABORTED));
 
@@ -164,12 +141,8 @@
         mockSuccessfulValidation(eventType, event);
         mockFaultPartition(eventType, event);
 
-<<<<<<< HEAD
-        final EventPublishResult result = publisher.publish(batch, eventType.getName(), new Client("test",
-                Permissions.FULL_ACCESS));
-=======
-        final EventPublishResult result = publisher.publish(batch, eventType.getName(), FULL_ACCESS_CLIENT);
->>>>>>> 04cbe960
+        final EventPublishResult result = publisher.publish(batch, eventType.getName(), new Client("test",
+                Permissions.FULL_ACCESS));
 
         assertThat(result.getStatus(), equalTo(EventPublishingStatus.ABORTED));
     }
@@ -183,12 +156,8 @@
         mockSuccessfulValidation(eventType);
         mockFaultPartition(eventType, event);
 
-<<<<<<< HEAD
-        final EventPublishResult result = publisher.publish(batch, eventType.getName(), new Client("test",
-                Permissions.FULL_ACCESS));
-=======
-        final EventPublishResult result = publisher.publish(batch, eventType.getName(), FULL_ACCESS_CLIENT);
->>>>>>> 04cbe960
+        final EventPublishResult result = publisher.publish(batch, eventType.getName(), new Client("test",
+                Permissions.FULL_ACCESS));
 
         assertThat(result.getStatus(), equalTo(EventPublishingStatus.ABORTED));
 
@@ -214,12 +183,8 @@
         mockSuccessfulValidation(eventType);
         mockFailedPublishing();
 
-<<<<<<< HEAD
-        final EventPublishResult result = publisher.publish(batch, eventType.getName(), new Client("test",
-                Permissions.FULL_ACCESS));
-=======
-        final EventPublishResult result = publisher.publish(batch, eventType.getName(), FULL_ACCESS_CLIENT);
->>>>>>> 04cbe960
+        final EventPublishResult result = publisher.publish(batch, eventType.getName(), new Client("test",
+                Permissions.FULL_ACCESS));
 
         assertThat(result.getStatus(), equalTo(EventPublishingStatus.FAILED));
         verify(topicRepository, times(1)).syncPostBatch(any(), any());
@@ -234,12 +199,8 @@
         mockSuccessfulValidation(eventType, event);
         mockFaultEnrichment();
 
-<<<<<<< HEAD
-        final EventPublishResult result = publisher.publish(batch, eventType.getName(), new Client("test",
-                Permissions.FULL_ACCESS));
-=======
-        final EventPublishResult result = publisher.publish(batch, eventType.getName(), FULL_ACCESS_CLIENT);
->>>>>>> 04cbe960
+        final EventPublishResult result = publisher.publish(batch, eventType.getName(), new Client("test",
+                Permissions.FULL_ACCESS));
 
         assertThat(result.getStatus(), equalTo(EventPublishingStatus.ABORTED));
         verify(cache, times(1)).getValidator(eventType.getName());
@@ -256,12 +217,8 @@
         mockSuccessfulValidation(eventType);
         mockFaultEnrichment();
 
-<<<<<<< HEAD
-        final EventPublishResult result = publisher.publish(batch, eventType.getName(), new Client("test",
-                Permissions.FULL_ACCESS));
-=======
-        final EventPublishResult result = publisher.publish(batch, eventType.getName(), FULL_ACCESS_CLIENT);
->>>>>>> 04cbe960
+        final EventPublishResult result = publisher.publish(batch, eventType.getName(), new Client("test",
+                Permissions.FULL_ACCESS));
 
         assertThat(result.getStatus(), equalTo(EventPublishingStatus.ABORTED));
 
