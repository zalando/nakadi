--- conflicted
+++ resolved
@@ -15,11 +15,9 @@
 | Fahrschein      | Java               | https://github.com/zalando-nakadi/fahrschein      |
 | Nakadion        | Rust               | https://github.com/chridou/nakadion               |
 | Peek            | Java/CLI tool      | https://github.com/bocytko/peek                   |
-<<<<<<< HEAD
 | nakadi-client   | Haskell            | https://hackage.haskell.org/package/nakadi-client |
-=======
 | go-nakadi       | Go                 | https://github.com/stoewer/go-nakadi              |
->>>>>>> b6629b58
+
 
 More Nakadi related projects can be found here [https://github.com/zalando-nakadi](https://github.com/zalando-nakadi)
 
