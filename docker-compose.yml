version: '3'
services:

  nakadi:
    build:
      context: .
      args:
        BASE_IMAGE: "registry.opensource.zalan.do/library/openjdk-11-jre-slim:latest"
    ports:
    - "8080:8080"
    depends_on:
    - postgres
    - zookeeper
    - kafka
    environment:
    - SPRING_PROFILES_ACTIVE
    - NAKADI_OAUTH2_MODE=OFF
    - NAKADI_FEATURES_DEFAULT_FEATURES_DISABLE_EVENT_TYPE_CREATION
    - NAKADI_FEATURES_DEFAULT_FEATURES_DISABLE_EVENT_TYPE_DELETION
    - NAKADI_FEATURES_DEFAULT_FEATURES_DISABLE_SUBSCRIPTION_CREATION
    - NAKADI_FEATURES_DEFAULT_FEATURES_REMOTE_TOKENINFO
    - NAKADI_FEATURES_DEFAULT_FEATURES_KPI_COLLECTION
    - NAKADI_FEATURES_DEFAULT_FEATURES_DISABLE_DB_WRITE_OPERATIONS
    - NAKADI_ZOOKEEPER_CONNECTIONSTRING=zookeeper://zookeeper:2181
    - SPRING_DATASOURCE_URL=jdbc:postgresql://postgres:5432/local_nakadi_db?preferQueryMode=simple
    - SPRING_DATASOURCE_USERNAME=nakadi
    - SPRING_DATASOURCE_PASSWORD=nakadi
    - NAKADI_KAFKA_PREFERRED_LISTENER_PORT=9093
    - NAKADI_KAFKA_SECURITY_PROTOCOL=SASL_PLAINTEXT
    - NAKADI_KAFKA_SASL_MECHANISM=PLAIN
    - NAKADI_KAFKA_USERNAME=nakadi
    - NAKADI_KAFKA_PASSWORD=nakadi_password

  postgres:
    image: postgres:14
    ports:
    - "5432:5432"
    volumes:
    - "./database/nakadi:/docker-entrypoint-initdb.d"
    environment:
      POSTGRES_USER: nakadi
      POSTGRES_PASSWORD: nakadi
      POSTGRES_DB: local_nakadi_db

  zookeeper:
    image: zookeeper:3.6
    ports:
    - "2181:2181"

  kafka:
    image: bitnami/kafka:3.3
    ports:
    - "29092:29092"
    - "9092:9092"
    - "9093:9093"
    depends_on:
    - zookeeper
    environment:
      # to debug when the container doesn't start due to invalid config:
      BITNAMI_DEBUG: 'yes'
      ALLOW_PLAINTEXT_LISTENER: 'yes'
      KAFKA_ENABLE_KRAFT: 'no'
      KAFKA_BROKER_ID: 0
      KAFKA_CFG_ADVERTISED_LISTENERS: INTERNAL://kafka:9092,EXTERNAL://localhost:29092,CLIENT://kafka:9093
      KAFKA_CFG_LISTENERS: INTERNAL://kafka:9092,EXTERNAL://0.0.0.0:29092,CLIENT://:9093
      KAFKA_CFG_LISTENER_SECURITY_PROTOCOL_MAP: INTERNAL:PLAINTEXT,EXTERNAL:PLAINTEXT,CLIENT:SASL_PLAINTEXT
      KAFKA_CFG_AUTO_CREATE_TOPICS_ENABLE: 'false'
      KAFKA_CFG_ZOOKEEPER_CONNECT: zookeeper:2181
<<<<<<< HEAD
      KAFKA_INTER_BROKER_LISTENER_NAME: INTERNAL
      KAFKA_CLIENT_USERS: nakadi, producer
      KAFKA_CLIENT_PASSWORDS: nakadi_password, producer_password
      KAFKA_CFG_SASL_ENABLED_MECHANISMS: PLAIN
      KAFKA_CFG_INTER_BROKER_LISTENER_NAME: INTERNAL
    volumes:
    - /var/run/docker.sock:/var/run/docker.sock
=======
      KAFKA_INTER_BROKER_LISTENER_NAME: INTERNAL
>>>>>>> 87dc0171
<|MERGE_RESOLUTION|>--- conflicted
+++ resolved
@@ -66,14 +66,8 @@
       KAFKA_CFG_LISTENER_SECURITY_PROTOCOL_MAP: INTERNAL:PLAINTEXT,EXTERNAL:PLAINTEXT,CLIENT:SASL_PLAINTEXT
       KAFKA_CFG_AUTO_CREATE_TOPICS_ENABLE: 'false'
       KAFKA_CFG_ZOOKEEPER_CONNECT: zookeeper:2181
-<<<<<<< HEAD
       KAFKA_INTER_BROKER_LISTENER_NAME: INTERNAL
       KAFKA_CLIENT_USERS: nakadi, producer
       KAFKA_CLIENT_PASSWORDS: nakadi_password, producer_password
       KAFKA_CFG_SASL_ENABLED_MECHANISMS: PLAIN
-      KAFKA_CFG_INTER_BROKER_LISTENER_NAME: INTERNAL
-    volumes:
-    - /var/run/docker.sock:/var/run/docker.sock
-=======
-      KAFKA_INTER_BROKER_LISTENER_NAME: INTERNAL
->>>>>>> 87dc0171
+      KAFKA_CFG_INTER_BROKER_LISTENER_NAME: INTERNAL