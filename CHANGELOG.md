--- conflicted
+++ resolved
@@ -6,15 +6,13 @@
 
 ## [Unreleased]
 
-<<<<<<< HEAD
 ### Fixed
 - Fixed DEBUG-level logging
-=======
+
 ## [2.1.1] - 2017-08-22
 
 ### Fixed
 - Sync flush batches when using gzip streams.
->>>>>>> e8f113cd
 
 ## [2.1.0] - 2017-08-21
 
