--- conflicted
+++ resolved
@@ -6,10 +6,9 @@
 
 ## [Unreleased]
 
-<<<<<<< HEAD
 ### Added
 - New database table for authorization
-=======
+
 ## [2.2.0] - 2017-08-29
 
 ### Added
@@ -19,7 +18,6 @@
 
 ### Fixed
 - Fixed DEBUG-level logging
->>>>>>> 46738394
 
 ## [2.1.1] - 2017-08-22
 
