--- conflicted
+++ resolved
@@ -6,11 +6,10 @@
 
 ## [Unreleased]
 
-<<<<<<< HEAD
 ### Added
 - Applications with READ rights to all_data_access can read from all event types, regardless of the event types' 
 authorization policy
-=======
+
 ## [2.5.7] - 2018-02-15
 
 ### Changed
@@ -18,7 +17,6 @@
 
 ### Fixed
 - Server does not implement Problem JSON for auth errors
->>>>>>> 2af52707
 
 ## [2.5.5] - 2018-01-23
 
