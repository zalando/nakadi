# Change Log
All notable changes to `Nakadi` will be documented in this file.

The format is based on [Keep a Changelog](http://keepachangelog.com/)
and this project adheres to [Semantic Versioning](http://semver.org/).

## [Unreleased]

### Added
<<<<<<< HEAD
- Applications with READ rights to all_data_access can read from all event types, regardless of the event types' 
authorization policy
=======
- Provides optional warning header when creating or updating event types. The purpose is to warn users of the archival of all events.

### Changed
- Low-level API marked as deprecated
>>>>>>> 1d0c9eb8

## [2.5.7] - 2018-02-15

### Changed
- Optimize subscription rebalance with inter-region zookeepers

### Fixed
- Server does not implement Problem JSON for auth errors

## [2.5.5] - 2018-01-23

### Changed
- Updated json-schema validation library

## [2.5.4] - 2018-01-18

### Added
- Allow to patch subscription cursors in case when they were not initialized

### Fixed
- Allow to update event types with recursion in schemas

### Changed
- Distinguish between employee token and service token in KPI events

## [2.5.2] - 2018-01-08

### Fixed
- Do not create connection to kafka if kafka services are not needed

## [2.5.1] - 2018-01-03

### Added
- Added publishing of subscription log events 

## [2.5.0] - 2017-12-22

### Added
- Nakadi collects event publishing KPI data 
- Nakadi collects event streaming KPI data

## [2.4.2] - 2017-12-21

### Added
- Allow changing event type category from NONE to BUSINESS

### Fixed
- Added timeout for subscription locking

## [2.4.1] - 2017-12-18

### Fixed
- Fixed sending of KPI events after feature toggling

## [2.4.0] - 2017-12-18

### Added
- Nakadi collects access log events
- Sending of KPI metrics for event-types count

## [2.3.4] - 2017-12-14

### Changed
- Optimized stream initialization

## [2.3.3] - 2017-12-12

### Added
- Periodically recreate topology listener while streaming subscription

### Fixed
- Fix concurrency issue when switching Timelines
- NullPointer when changing additionalProperties from true to Object.

## [2.3.2] - 2017-12-05

### Fixed
- Fixed issue with subscription stats, which would fail when the last committed offset is on a storage that was deleted
- Fixed issue with deletion of event types which had obsolete timelines

## [2.3.0] - 2017-11-14

### Added
- Switch from local token info service to remote one
- Change default storage via env var or at runtime 

### Changed
- Limited stream_timeout for consumption to 1h ± 10min

## [2.2.9] - 2017-11-14

### Fixed
- Fixed displaying of streamId for /stats endpoint

## [2.2.8] - 2017-11-01

### Fixed
- Massive topic deletion while switching timelines is now made with small interval between deletions

## [2.2.7] - 2017-10-25

### Changed
- Improve SLO log with application and event type names

## [2.2.6] - 2017-10-17

### Changed
- Create first timeline for event type by default

## [2.2.4] - 2017-10-13

### Fixed
- Optimized reactions on offset change while streaming subscription
- Committing with empty X-Nakadi-StreamId causes 503

### Added
- Create event type with SAFE rack-awareness

## [2.2.2] - 2017-09-28

### Added
- New database table for authorization
- Endpoints for getting and updating the lists of administrators
- Default administrator defined in application.yml
- Allow admins to bypass event type authorization restrictions

### Changed
- Admin endpoints use list of admins from Postgres


## [2.2.1] - 2017-09-26

### Changed
- Added logging of POST requests with compressed body.

## [2.2.0] - 2017-08-29

### Added
- Enable lz4 compression type for Kafka producer

## [2.1.2] - 2017-08-24

### Fixed
- Fixed DEBUG-level logging

## [2.1.1] - 2017-08-22

### Fixed
- Sync flush batches when using gzip streams.

## [2.1.0] - 2017-08-21

### Changed
- Using Jetty instead of Tomcat as Servlet container.

### Fixed
- Using Jetty fixes a rare concurrency issue where messages could be delivered to the wrong stream.

## [2.0.1] - 2017-08-11

### Fixed
- Added validation of offsets availability when resetting subscription cursors.

### Changed
- Removed authorization for subscription creation

## [2.0.0] - 2017-08-09

### Changed
- Changed imports format to have the same structure

### Removed
- Removed read_scopes and write_scopes from event types
- Removed CHECK_APPLICATION_LEVEL_PERMISSIONS feature

## [1.1.3] - 2017-08-03

### Fixed
- Fixed bug with incorrect lag calculation for subscirption.
- Optimized subscription stats endpoint for subscriptions with many event types inside.

### Changed
- Now it's possible to have a digit after the dot in event-type name.

## [1.1.2] - 2017-08-01

### Changed
- Updated kafka client library to 0.10.1.0

## [1.1.1] - 2017-07-26

### Fixed
- Returned back CHECK_APPLICATION_LEVEL_PERMISSIONS feature toggle.

## [1.1.0] - 2017-07-25

### Added
- The Nakadi manual merged to the project docs.
- The template added to generate Nakadi website using github pages.  
- Addition of a new authentication mode, 'REALM'

### Changed
- The metrics endpoint documentation key "summary" changed to "description" in Open API file.
- Event type authorization refactoring

### Removed
- Removed unused feature toggle CHECK_APPLICATION_LEVEL_PERMISSIONS
  for authorization based on owning_application.

### Fixed
- Fixed formatting of CursorDistanceResult in Open API file.

## [1.0.1] - 2017-07-14

### Fixed
- Fixed log level of InvalidStreamIdException.
- Fixed reading events with Low Level API from event type with expired timeline.

## [1.0.0] - 2017-07-12

### Added
- Authorization on reading from, modifying and publishing to an event type.<|MERGE_RESOLUTION|>--- conflicted
+++ resolved
@@ -7,15 +7,12 @@
 ## [Unreleased]
 
 ### Added
-<<<<<<< HEAD
+- Provides optional warning header when creating or updating event types. The purpose is to warn users of the archival of all events.
 - Applications with READ rights to all_data_access can read from all event types, regardless of the event types' 
 authorization policy
-=======
-- Provides optional warning header when creating or updating event types. The purpose is to warn users of the archival of all events.
 
 ### Changed
 - Low-level API marked as deprecated
->>>>>>> 1d0c9eb8
 
 ## [2.5.7] - 2018-02-15
 
