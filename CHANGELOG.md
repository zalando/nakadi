# Change Log
All notable changes to `Nakadi` will be documented in this file.

The format is based on [Keep a Changelog](http://keepachangelog.com/)
and this project adheres to [Semantic Versioning](http://semver.org/).

## [Unreleased]

<<<<<<< HEAD
### Removed
- Removed read_scopes and write_scopes from event types
- Removed CHECK_APPLICATION_LEVEL_PERMISSIONS feature
=======
### Changed
- Changed imports format to have the same structure

## [1.1.3] - 2017-08-03

### Fixed
- Fixed bug with incorrect lag calculation for subscirption.
- Optimized subscription stats endpoint for subscriptions with many event types inside.

### Changed
- Now it's possible to have a digit after the dot in event-type name.

## [1.1.2] - 2017-08-01

### Changed
- Updated kafka client library to 0.10.1.0
>>>>>>> 58cce1a9

## [1.1.1] - 2017-07-26

### Fixed
- Returned back CHECK_APPLICATION_LEVEL_PERMISSIONS feature toggle.

## [1.1.0] - 2017-07-25

### Added
- The Nakadi manual merged to the project docs.
- The template added to generate Nakadi website using github pages.  
- Addition of a new authentication mode, 'REALM'

### Changed
- The metrics endpoint documentation key "summary" changed to "description" in Open API file.
- Event type authorization refactoring

### Removed
- Removed unused feature toggle CHECK_APPLICATION_LEVEL_PERMISSIONS
  for authorization based on owning_application.

### Fixed
- Fixed formatting of CursorDistanceResult in Open API file.

## [1.0.1] - 2017-07-14

### Fixed
- Fixed log level of InvalidStreamIdException.
- Fixed reading events with Low Level API from event type with expired timeline.

## [1.0.0] - 2017-07-12

### Added
- Authorization on reading from, modifying and publishing to an event type.<|MERGE_RESOLUTION|>--- conflicted
+++ resolved
@@ -6,13 +6,12 @@
 
 ## [Unreleased]
 
-<<<<<<< HEAD
+### Changed
+- Changed imports format to have the same structure
+
 ### Removed
 - Removed read_scopes and write_scopes from event types
 - Removed CHECK_APPLICATION_LEVEL_PERMISSIONS feature
-=======
-### Changed
-- Changed imports format to have the same structure
 
 ## [1.1.3] - 2017-08-03
 
@@ -27,7 +26,6 @@
 
 ### Changed
 - Updated kafka client library to 0.10.1.0
->>>>>>> 58cce1a9
 
 ## [1.1.1] - 2017-07-26
 
