--- conflicted
+++ resolved
@@ -6,10 +6,9 @@
 
 ## [Unreleased]
 
-<<<<<<< HEAD
-### Changed
-- Upgraded json-schema and org.json libraries
-=======
+### Changed
+- Upgrade json-schema and org.json libraries
+
 ## [2.5.1] - 2018-01-03
 
 ### Added
@@ -20,7 +19,6 @@
 ### Added
 - Nakadi collects event publishing KPI data 
 - Nakadi collects event streaming KPI data
->>>>>>> eb6c7edd
 
 ## [2.4.2] - 2017-12-21
 
