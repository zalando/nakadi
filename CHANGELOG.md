# Change Log
All notable changes to `Nakadi` will be documented in this file.

The format is based on [Keep a Changelog](http://keepachangelog.com/)
and this project adheres to [Semantic Versioning](http://semver.org/).

## [Unreleased]

<<<<<<< HEAD
### Fixed
- Committing with empty X-Nakadi-StreamId causes 503
=======
## [2.2.2] - 2017-09-28

### Added
- New database table for authorization
- Endpoints for getting and updating the lists of administrators
- Default administrator defined in application.yml
- Allow admins to bypass event type authorization restrictions

### Changed
- Admin endpoints use list of admins from Postgres
>>>>>>> 2cbb2997

## [2.2.1] - 2017-09-26

### Changed
- Added logging of POST requests with compressed body.

## [2.2.0] - 2017-08-29

### Added
- Enable lz4 compression type for Kafka producer

## [2.1.2] - 2017-08-24

### Fixed
- Fixed DEBUG-level logging

## [2.1.1] - 2017-08-22

### Fixed
- Sync flush batches when using gzip streams.

## [2.1.0] - 2017-08-21

### Changed
- Using Jetty instead of Tomcat as Servlet container.

### Fixed
- Using Jetty fixes a rare concurrency issue where messages could be delivered to the wrong stream.

## [2.0.1] - 2017-08-11

### Fixed
- Added validation of offsets availability when resetting subscription cursors.

### Changed
- Removed authorization for subscription creation

## [2.0.0] - 2017-08-09

### Changed
- Changed imports format to have the same structure

### Removed
- Removed read_scopes and write_scopes from event types
- Removed CHECK_APPLICATION_LEVEL_PERMISSIONS feature

## [1.1.3] - 2017-08-03

### Fixed
- Fixed bug with incorrect lag calculation for subscirption.
- Optimized subscription stats endpoint for subscriptions with many event types inside.

### Changed
- Now it's possible to have a digit after the dot in event-type name.

## [1.1.2] - 2017-08-01

### Changed
- Updated kafka client library to 0.10.1.0

## [1.1.1] - 2017-07-26

### Fixed
- Returned back CHECK_APPLICATION_LEVEL_PERMISSIONS feature toggle.

## [1.1.0] - 2017-07-25

### Added
- The Nakadi manual merged to the project docs.
- The template added to generate Nakadi website using github pages.  
- Addition of a new authentication mode, 'REALM'

### Changed
- The metrics endpoint documentation key "summary" changed to "description" in Open API file.
- Event type authorization refactoring

### Removed
- Removed unused feature toggle CHECK_APPLICATION_LEVEL_PERMISSIONS
  for authorization based on owning_application.

### Fixed
- Fixed formatting of CursorDistanceResult in Open API file.

## [1.0.1] - 2017-07-14

### Fixed
- Fixed log level of InvalidStreamIdException.
- Fixed reading events with Low Level API from event type with expired timeline.

## [1.0.0] - 2017-07-12

### Added
- Authorization on reading from, modifying and publishing to an event type.<|MERGE_RESOLUTION|>--- conflicted
+++ resolved
@@ -6,10 +6,9 @@
 
 ## [Unreleased]
 
-<<<<<<< HEAD
 ### Fixed
 - Committing with empty X-Nakadi-StreamId causes 503
-=======
+
 ## [2.2.2] - 2017-09-28
 
 ### Added
@@ -20,7 +19,7 @@
 
 ### Changed
 - Admin endpoints use list of admins from Postgres
->>>>>>> 2cbb2997
+
 
 ## [2.2.1] - 2017-09-26
 
