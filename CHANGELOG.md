# Change Log
All notable changes to `Nakadi` will be documented in this file.

The format is based on [Keep a Changelog](http://keepachangelog.com/)
and this project adheres to [Semantic Versioning](http://semver.org/).

## [Unreleased]

<<<<<<< HEAD
### Added
- Provides optional warning header when creating or updating event types. The purpose is to warn users of the archival of all events.
=======
### Changed
- Low-level API marked as deprecated
>>>>>>> 53bb8b0f

## [2.5.7] - 2018-02-15

### Changed
- Optimize subscription rebalance with inter-region zookeepers

### Fixed
- Server does not implement Problem JSON for auth errors

## [2.5.5] - 2018-01-23

### Changed
- Updated json-schema validation library

## [2.5.4] - 2018-01-18

### Added
- Allow to patch subscription cursors in case when they were not initialized

### Fixed
- Allow to update event types with recursion in schemas

### Changed
- Distinguish between employee token and service token in KPI events

## [2.5.2] - 2018-01-08

### Fixed
- Do not create connection to kafka if kafka services are not needed

## [2.5.1] - 2018-01-03

### Added
- Added publishing of subscription log events 

## [2.5.0] - 2017-12-22

### Added
- Nakadi collects event publishing KPI data 
- Nakadi collects event streaming KPI data

## [2.4.2] - 2017-12-21

### Added
- Allow changing event type category from NONE to BUSINESS

### Fixed
- Added timeout for subscription locking

## [2.4.1] - 2017-12-18

### Fixed
- Fixed sending of KPI events after feature toggling

## [2.4.0] - 2017-12-18

### Added
- Nakadi collects access log events
- Sending of KPI metrics for event-types count

## [2.3.4] - 2017-12-14

### Changed
- Optimized stream initialization

## [2.3.3] - 2017-12-12

### Added
- Periodically recreate topology listener while streaming subscription

### Fixed
- Fix concurrency issue when switching Timelines
- NullPointer when changing additionalProperties from true to Object.

## [2.3.2] - 2017-12-05

### Fixed
- Fixed issue with subscription stats, which would fail when the last committed offset is on a storage that was deleted
- Fixed issue with deletion of event types which had obsolete timelines

## [2.3.0] - 2017-11-14

### Added
- Switch from local token info service to remote one
- Change default storage via env var or at runtime 

### Changed
- Limited stream_timeout for consumption to 1h ± 10min

## [2.2.9] - 2017-11-14

### Fixed
- Fixed displaying of streamId for /stats endpoint

## [2.2.8] - 2017-11-01

### Fixed
- Massive topic deletion while switching timelines is now made with small interval between deletions

## [2.2.7] - 2017-10-25

### Changed
- Improve SLO log with application and event type names

## [2.2.6] - 2017-10-17

### Changed
- Create first timeline for event type by default

## [2.2.4] - 2017-10-13

### Fixed
- Optimized reactions on offset change while streaming subscription
- Committing with empty X-Nakadi-StreamId causes 503

### Added
- Create event type with SAFE rack-awareness

## [2.2.2] - 2017-09-28

### Added
- New database table for authorization
- Endpoints for getting and updating the lists of administrators
- Default administrator defined in application.yml
- Allow admins to bypass event type authorization restrictions

### Changed
- Admin endpoints use list of admins from Postgres


## [2.2.1] - 2017-09-26

### Changed
- Added logging of POST requests with compressed body.

## [2.2.0] - 2017-08-29

### Added
- Enable lz4 compression type for Kafka producer

## [2.1.2] - 2017-08-24

### Fixed
- Fixed DEBUG-level logging

## [2.1.1] - 2017-08-22

### Fixed
- Sync flush batches when using gzip streams.

## [2.1.0] - 2017-08-21

### Changed
- Using Jetty instead of Tomcat as Servlet container.

### Fixed
- Using Jetty fixes a rare concurrency issue where messages could be delivered to the wrong stream.

## [2.0.1] - 2017-08-11

### Fixed
- Added validation of offsets availability when resetting subscription cursors.

### Changed
- Removed authorization for subscription creation

## [2.0.0] - 2017-08-09

### Changed
- Changed imports format to have the same structure

### Removed
- Removed read_scopes and write_scopes from event types
- Removed CHECK_APPLICATION_LEVEL_PERMISSIONS feature

## [1.1.3] - 2017-08-03

### Fixed
- Fixed bug with incorrect lag calculation for subscirption.
- Optimized subscription stats endpoint for subscriptions with many event types inside.

### Changed
- Now it's possible to have a digit after the dot in event-type name.

## [1.1.2] - 2017-08-01

### Changed
- Updated kafka client library to 0.10.1.0

## [1.1.1] - 2017-07-26

### Fixed
- Returned back CHECK_APPLICATION_LEVEL_PERMISSIONS feature toggle.

## [1.1.0] - 2017-07-25

### Added
- The Nakadi manual merged to the project docs.
- The template added to generate Nakadi website using github pages.  
- Addition of a new authentication mode, 'REALM'

### Changed
- The metrics endpoint documentation key "summary" changed to "description" in Open API file.
- Event type authorization refactoring

### Removed
- Removed unused feature toggle CHECK_APPLICATION_LEVEL_PERMISSIONS
  for authorization based on owning_application.

### Fixed
- Fixed formatting of CursorDistanceResult in Open API file.

## [1.0.1] - 2017-07-14

### Fixed
- Fixed log level of InvalidStreamIdException.
- Fixed reading events with Low Level API from event type with expired timeline.

## [1.0.0] - 2017-07-12

### Added
- Authorization on reading from, modifying and publishing to an event type.<|MERGE_RESOLUTION|>--- conflicted
+++ resolved
@@ -6,13 +6,11 @@
 
 ## [Unreleased]
 
-<<<<<<< HEAD
 ### Added
 - Provides optional warning header when creating or updating event types. The purpose is to warn users of the archival of all events.
-=======
+
 ### Changed
 - Low-level API marked as deprecated
->>>>>>> 53bb8b0f
 
 ## [2.5.7] - 2018-02-15
 
