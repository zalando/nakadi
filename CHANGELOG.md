# Change Log
All notable changes to `Nakadi` will be documented in this file.

The format is based on [Keep a Changelog](http://keepachangelog.com/)
and this project adheres to [Semantic Versioning](http://semver.org/).

## [Unreleased]

<<<<<<< HEAD
### Added
- Extended subscription statistics endpoint with time-lag information 
=======
## [2.6.7] - 2018-05-15

### Fixed
- Improved performance of listing subscriptions with their status
>>>>>>> 81bd9f9f

## [2.6.6] - 2018-05-08

### Added
- Allow Nakadi admin set unlimited retention time for event type

## [2.6.4] - 2018-04-26

### Added
- Add optional status to the /subscriptions endpoint

### Fixed
- Fixed commit for subscriptions that use direct assignment of partitions
- Fixed OutOfMemoryError when using huge values for batch_limit and max_uncommitted_events
- Added flushing of collected events when reaching stream_timeout in subscription API

## [2.6.3] - 2018-04-10

### Fixed
- Do not log a complete stack trace when a user tries to publish to a non-existing event type

## [2.6.2] - 2018-04-05

### Changed
- Changed the way how nakadi parses events, eliminating the need of json serialization during publish

## [2.6.1] - 2018-04-03

### Fixed
- Do not log a complete stack trace when a user makes a request for a non-existing subscription

## [2.6.0] - 2018-03-26

### Added
- Allow to select partitions to read from a subscription

## [2.5.10] - 2018-03-26

### Added
- Added support of future format of session in ZK

## [2.5.9] - 2018-03-06

### Changed
- Updated json-schema validation library, now using [RE2/J](https://github.com/google/re2j) for regex pattern matching

## [2.5.8] - 2018-02-22

### Added
- Provides optional warning header when creating or updating event types. The purpose is to warn users of the archival of all events.
- Applications with READ rights to all_data_access can read from all event types, regardless of the event types' 
authorization policy

### Changed
- Low-level API marked as deprecated

## [2.5.7] - 2018-02-15

### Changed
- Optimize subscription rebalance with inter-region zookeepers

### Fixed
- Server does not implement Problem JSON for auth errors

## [2.5.5] - 2018-01-23

### Changed
- Updated json-schema validation library

## [2.5.4] - 2018-01-18

### Added
- Allow to patch subscription cursors in case when they were not initialized

### Fixed
- Allow to update event types with recursion in schemas

### Changed
- Distinguish between employee token and service token in KPI events

## [2.5.2] - 2018-01-08

### Fixed
- Do not create connection to kafka if kafka services are not needed

## [2.5.1] - 2018-01-03

### Added
- Added publishing of subscription log events 

## [2.5.0] - 2017-12-22

### Added
- Nakadi collects event publishing KPI data 
- Nakadi collects event streaming KPI data

## [2.4.2] - 2017-12-21

### Added
- Allow changing event type category from NONE to BUSINESS

### Fixed
- Added timeout for subscription locking

## [2.4.1] - 2017-12-18

### Fixed
- Fixed sending of KPI events after feature toggling

## [2.4.0] - 2017-12-18

### Added
- Nakadi collects access log events
- Sending of KPI metrics for event-types count

## [2.3.4] - 2017-12-14

### Changed
- Optimized stream initialization

## [2.3.3] - 2017-12-12

### Added
- Periodically recreate topology listener while streaming subscription

### Fixed
- Fix concurrency issue when switching Timelines
- NullPointer when changing additionalProperties from true to Object.

## [2.3.2] - 2017-12-05

### Fixed
- Fixed issue with subscription stats, which would fail when the last committed offset is on a storage that was deleted
- Fixed issue with deletion of event types which had obsolete timelines

## [2.3.0] - 2017-11-14

### Added
- Switch from local token info service to remote one
- Change default storage via env var or at runtime 

### Changed
- Limited stream_timeout for consumption to 1h ± 10min

## [2.2.9] - 2017-11-14

### Fixed
- Fixed displaying of streamId for /stats endpoint

## [2.2.8] - 2017-11-01

### Fixed
- Massive topic deletion while switching timelines is now made with small interval between deletions

## [2.2.7] - 2017-10-25

### Changed
- Improve SLO log with application and event type names

## [2.2.6] - 2017-10-17

### Changed
- Create first timeline for event type by default

## [2.2.4] - 2017-10-13

### Fixed
- Optimized reactions on offset change while streaming subscription
- Committing with empty X-Nakadi-StreamId causes 503

### Added
- Create event type with SAFE rack-awareness

## [2.2.2] - 2017-09-28

### Added
- New database table for authorization
- Endpoints for getting and updating the lists of administrators
- Default administrator defined in application.yml
- Allow admins to bypass event type authorization restrictions

### Changed
- Admin endpoints use list of admins from Postgres


## [2.2.1] - 2017-09-26

### Changed
- Added logging of POST requests with compressed body.

## [2.2.0] - 2017-08-29

### Added
- Enable lz4 compression type for Kafka producer

## [2.1.2] - 2017-08-24

### Fixed
- Fixed DEBUG-level logging

## [2.1.1] - 2017-08-22

### Fixed
- Sync flush batches when using gzip streams.

## [2.1.0] - 2017-08-21

### Changed
- Using Jetty instead of Tomcat as Servlet container.

### Fixed
- Using Jetty fixes a rare concurrency issue where messages could be delivered to the wrong stream.

## [2.0.1] - 2017-08-11

### Fixed
- Added validation of offsets availability when resetting subscription cursors.

### Changed
- Removed authorization for subscription creation

## [2.0.0] - 2017-08-09

### Changed
- Changed imports format to have the same structure

### Removed
- Removed read_scopes and write_scopes from event types
- Removed CHECK_APPLICATION_LEVEL_PERMISSIONS feature

## [1.1.3] - 2017-08-03

### Fixed
- Fixed bug with incorrect lag calculation for subscirption.
- Optimized subscription stats endpoint for subscriptions with many event types inside.

### Changed
- Now it's possible to have a digit after the dot in event-type name.

## [1.1.2] - 2017-08-01

### Changed
- Updated kafka client library to 0.10.1.0

## [1.1.1] - 2017-07-26

### Fixed
- Returned back CHECK_APPLICATION_LEVEL_PERMISSIONS feature toggle.

## [1.1.0] - 2017-07-25

### Added
- The Nakadi manual merged to the project docs.
- The template added to generate Nakadi website using github pages.  
- Addition of a new authentication mode, 'REALM'

### Changed
- The metrics endpoint documentation key "summary" changed to "description" in Open API file.
- Event type authorization refactoring

### Removed
- Removed unused feature toggle CHECK_APPLICATION_LEVEL_PERMISSIONS
  for authorization based on owning_application.

### Fixed
- Fixed formatting of CursorDistanceResult in Open API file.

## [1.0.1] - 2017-07-14

### Fixed
- Fixed log level of InvalidStreamIdException.
- Fixed reading events with Low Level API from event type with expired timeline.

## [1.0.0] - 2017-07-12

### Added
- Authorization on reading from, modifying and publishing to an event type.<|MERGE_RESOLUTION|>--- conflicted
+++ resolved
@@ -6,15 +6,13 @@
 
 ## [Unreleased]
 
-<<<<<<< HEAD
-### Added
-- Extended subscription statistics endpoint with time-lag information 
-=======
+### Added
+- Extended subscription statistics endpoint with time-lag information
+
 ## [2.6.7] - 2018-05-15
 
 ### Fixed
 - Improved performance of listing subscriptions with their status
->>>>>>> 81bd9f9f
 
 ## [2.6.6] - 2018-05-08
 
