# Change Log
All notable changes to `Nakadi` will be documented in this file.

The format is based on [Keep a Changelog](http://keepachangelog.com/)
and this project adheres to [Semantic Versioning](http://semver.org/).

## [Unreleased]

<<<<<<< HEAD
### Fixed
- Upgraded dependencies
=======
### Changed
- Allow to use strict json parsing for event type publishing under feature toggle
>>>>>>> c8fb6c26

## [2.7.2] - 2018-05-30

### Changed
- Refactored multiple exceptions

## [2.7.1] - 2018-05-28

### Changed
- Added gzip compression for POST responses if it was requested

## [2.7.0] - 2018-05-25

### Added
- Extended subscription statistics endpoint with time-lag information

## [2.6.7] - 2018-05-15

### Fixed
- Improved performance of listing subscriptions with their status

## [2.6.6] - 2018-05-08

### Added
- Allow Nakadi admin set unlimited retention time for event type

## [2.6.4] - 2018-04-26

### Added
- Add optional status to the /subscriptions endpoint

### Fixed
- Fixed commit for subscriptions that use direct assignment of partitions
- Fixed OutOfMemoryError when using huge values for batch_limit and max_uncommitted_events
- Added flushing of collected events when reaching stream_timeout in subscription API

## [2.6.3] - 2018-04-10

### Fixed
- Do not log a complete stack trace when a user tries to publish to a non-existing event type

## [2.6.2] - 2018-04-05

### Changed
- Changed the way how nakadi parses events, eliminating the need of json serialization during publish

## [2.6.1] - 2018-04-03

### Fixed
- Do not log a complete stack trace when a user makes a request for a non-existing subscription

## [2.6.0] - 2018-03-26

### Added
- Allow to select partitions to read from a subscription

## [2.5.10] - 2018-03-26

### Added
- Added support of future format of session in ZK

## [2.5.9] - 2018-03-06

### Changed
- Updated json-schema validation library, now using [RE2/J](https://github.com/google/re2j) for regex pattern matching

## [2.5.8] - 2018-02-22

### Added
- Provides optional warning header when creating or updating event types. The purpose is to warn users of the archival of all events.
- Applications with READ rights to all_data_access can read from all event types, regardless of the event types' 
authorization policy

### Changed
- Low-level API marked as deprecated

## [2.5.7] - 2018-02-15

### Changed
- Optimize subscription rebalance with inter-region zookeepers

### Fixed
- Server does not implement Problem JSON for auth errors

## [2.5.5] - 2018-01-23

### Changed
- Updated json-schema validation library

## [2.5.4] - 2018-01-18

### Added
- Allow to patch subscription cursors in case when they were not initialized

### Fixed
- Allow to update event types with recursion in schemas

### Changed
- Distinguish between employee token and service token in KPI events

## [2.5.2] - 2018-01-08

### Fixed
- Do not create connection to kafka if kafka services are not needed

## [2.5.1] - 2018-01-03

### Added
- Added publishing of subscription log events 

## [2.5.0] - 2017-12-22

### Added
- Nakadi collects event publishing KPI data 
- Nakadi collects event streaming KPI data

## [2.4.2] - 2017-12-21

### Added
- Allow changing event type category from NONE to BUSINESS

### Fixed
- Added timeout for subscription locking

## [2.4.1] - 2017-12-18

### Fixed
- Fixed sending of KPI events after feature toggling

## [2.4.0] - 2017-12-18

### Added
- Nakadi collects access log events
- Sending of KPI metrics for event-types count

## [2.3.4] - 2017-12-14

### Changed
- Optimized stream initialization

## [2.3.3] - 2017-12-12

### Added
- Periodically recreate topology listener while streaming subscription

### Fixed
- Fix concurrency issue when switching Timelines
- NullPointer when changing additionalProperties from true to Object.

## [2.3.2] - 2017-12-05

### Fixed
- Fixed issue with subscription stats, which would fail when the last committed offset is on a storage that was deleted
- Fixed issue with deletion of event types which had obsolete timelines

## [2.3.0] - 2017-11-14

### Added
- Switch from local token info service to remote one
- Change default storage via env var or at runtime 

### Changed
- Limited stream_timeout for consumption to 1h ± 10min

## [2.2.9] - 2017-11-14

### Fixed
- Fixed displaying of streamId for /stats endpoint

## [2.2.8] - 2017-11-01

### Fixed
- Massive topic deletion while switching timelines is now made with small interval between deletions

## [2.2.7] - 2017-10-25

### Changed
- Improve SLO log with application and event type names

## [2.2.6] - 2017-10-17

### Changed
- Create first timeline for event type by default

## [2.2.4] - 2017-10-13

### Fixed
- Optimized reactions on offset change while streaming subscription
- Committing with empty X-Nakadi-StreamId causes 503

### Added
- Create event type with SAFE rack-awareness

## [2.2.2] - 2017-09-28

### Added
- New database table for authorization
- Endpoints for getting and updating the lists of administrators
- Default administrator defined in application.yml
- Allow admins to bypass event type authorization restrictions

### Changed
- Admin endpoints use list of admins from Postgres


## [2.2.1] - 2017-09-26

### Changed
- Added logging of POST requests with compressed body.

## [2.2.0] - 2017-08-29

### Added
- Enable lz4 compression type for Kafka producer

## [2.1.2] - 2017-08-24

### Fixed
- Fixed DEBUG-level logging

## [2.1.1] - 2017-08-22

### Fixed
- Sync flush batches when using gzip streams.

## [2.1.0] - 2017-08-21

### Changed
- Using Jetty instead of Tomcat as Servlet container.

### Fixed
- Using Jetty fixes a rare concurrency issue where messages could be delivered to the wrong stream.

## [2.0.1] - 2017-08-11

### Fixed
- Added validation of offsets availability when resetting subscription cursors.

### Changed
- Removed authorization for subscription creation

## [2.0.0] - 2017-08-09

### Changed
- Changed imports format to have the same structure

### Removed
- Removed read_scopes and write_scopes from event types
- Removed CHECK_APPLICATION_LEVEL_PERMISSIONS feature

## [1.1.3] - 2017-08-03

### Fixed
- Fixed bug with incorrect lag calculation for subscirption.
- Optimized subscription stats endpoint for subscriptions with many event types inside.

### Changed
- Now it's possible to have a digit after the dot in event-type name.

## [1.1.2] - 2017-08-01

### Changed
- Updated kafka client library to 0.10.1.0

## [1.1.1] - 2017-07-26

### Fixed
- Returned back CHECK_APPLICATION_LEVEL_PERMISSIONS feature toggle.

## [1.1.0] - 2017-07-25

### Added
- The Nakadi manual merged to the project docs.
- The template added to generate Nakadi website using github pages.  
- Addition of a new authentication mode, 'REALM'

### Changed
- The metrics endpoint documentation key "summary" changed to "description" in Open API file.
- Event type authorization refactoring

### Removed
- Removed unused feature toggle CHECK_APPLICATION_LEVEL_PERMISSIONS
  for authorization based on owning_application.

### Fixed
- Fixed formatting of CursorDistanceResult in Open API file.

## [1.0.1] - 2017-07-14

### Fixed
- Fixed log level of InvalidStreamIdException.
- Fixed reading events with Low Level API from event type with expired timeline.

## [1.0.0] - 2017-07-12

### Added
- Authorization on reading from, modifying and publishing to an event type.<|MERGE_RESOLUTION|>--- conflicted
+++ resolved
@@ -6,13 +6,11 @@
 
 ## [Unreleased]
 
-<<<<<<< HEAD
 ### Fixed
 - Upgraded dependencies
-=======
+
 ### Changed
 - Allow to use strict json parsing for event type publishing under feature toggle
->>>>>>> c8fb6c26
 
 ## [2.7.2] - 2018-05-30
 
