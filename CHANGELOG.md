--- conflicted
+++ resolved
@@ -11,14 +11,10 @@
 ### Fixed
 - Removed partition key fields check
 - Fixed and added check for schema root object type to be only of type object.
-
-<<<<<<< HEAD
+- Fixed ISE when parsing number larger than max long
+
 ### Added
 - Warn message when creation log compacted event types
-=======
-### Fixed
-- Fixed ISE when parsing number larger than max long
->>>>>>> 60408618
 
 ## [2.8.2] - 2018-07-31
 
