--- conflicted
+++ resolved
@@ -6,15 +6,15 @@
 
 ## [Unreleased]
 
-<<<<<<< HEAD
+## [2.6.7] - 2018-05-15
+
 ### Fixed
 - Improved performance of listing subscriptions with their status
-=======
+
 ## [2.6.6] - 2018-05-08
 
 ### Added
 - Allow Nakadi admin set unlimited retention time for event type
->>>>>>> 7611426f
 
 ## [2.6.4] - 2018-04-26
 
