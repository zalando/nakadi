--- conflicted
+++ resolved
@@ -6,9 +6,8 @@
 
 ## [Unreleased]
 
-<<<<<<< HEAD
 - Enable lz4 compression type for Kafka producer
-=======
+
 ## [2.0.1] - 2017-08-11
 
 ### Fixed
@@ -18,7 +17,6 @@
 - Removed authorization for subscription creation
 
 ## [2.0.0] - 2017-08-09
->>>>>>> 2f9b4fa6
 
 ### Changed
 - Changed imports format to have the same structure
