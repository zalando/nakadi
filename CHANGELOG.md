# Change Log
All notable changes to `Nakadi` will be documented in this file.

The format is based on [Keep a Changelog](http://keepachangelog.com/)
and this project adheres to [Semantic Versioning](http://semver.org/).

## [Unreleased]

<<<<<<< HEAD
### Fixed
- Fixed OutOfMemoryError when using huge values for batch_limit and max_uncommitted_events
=======
## [2.6.4] - 2018-04-25

### Added
- Add optional status to the /subscriptions endpoint

### Fixed
- Fixed commit for subscriptions that use direct assignment of partitions
>>>>>>> f56de8ae

## [2.6.3] - 2018-04-10

### Fixed
- Do not log a complete stack trace when a user tries to publish to a non-existing event type

## [2.6.2] - 2018-04-05

### Changed
- Changed the way how nakadi parses events, eliminating the need of json serialization during publish

## [2.6.1] - 2018-04-03

### Fixed
- Do not log a complete stack trace when a user makes a request for a non-existing subscription

## [2.6.0] - 2018-03-26

### Added
- Allow to select partitions to read from a subscription

## [2.5.10] - 2018-03-26

### Added
- Added support of future format of session in ZK

## [2.5.9] - 2018-03-06

### Changed
- Updated json-schema validation library, now using [RE2/J](https://github.com/google/re2j) for regex pattern matching

## [2.5.8] - 2018-02-22

### Added
- Provides optional warning header when creating or updating event types. The purpose is to warn users of the archival of all events.
- Applications with READ rights to all_data_access can read from all event types, regardless of the event types' 
authorization policy

### Changed
- Low-level API marked as deprecated

## [2.5.7] - 2018-02-15

### Changed
- Optimize subscription rebalance with inter-region zookeepers

### Fixed
- Server does not implement Problem JSON for auth errors

## [2.5.5] - 2018-01-23

### Changed
- Updated json-schema validation library

## [2.5.4] - 2018-01-18

### Added
- Allow to patch subscription cursors in case when they were not initialized

### Fixed
- Allow to update event types with recursion in schemas

### Changed
- Distinguish between employee token and service token in KPI events

## [2.5.2] - 2018-01-08

### Fixed
- Do not create connection to kafka if kafka services are not needed

## [2.5.1] - 2018-01-03

### Added
- Added publishing of subscription log events 

## [2.5.0] - 2017-12-22

### Added
- Nakadi collects event publishing KPI data 
- Nakadi collects event streaming KPI data

## [2.4.2] - 2017-12-21

### Added
- Allow changing event type category from NONE to BUSINESS

### Fixed
- Added timeout for subscription locking

## [2.4.1] - 2017-12-18

### Fixed
- Fixed sending of KPI events after feature toggling

## [2.4.0] - 2017-12-18

### Added
- Nakadi collects access log events
- Sending of KPI metrics for event-types count

## [2.3.4] - 2017-12-14

### Changed
- Optimized stream initialization

## [2.3.3] - 2017-12-12

### Added
- Periodically recreate topology listener while streaming subscription

### Fixed
- Fix concurrency issue when switching Timelines
- NullPointer when changing additionalProperties from true to Object.

## [2.3.2] - 2017-12-05

### Fixed
- Fixed issue with subscription stats, which would fail when the last committed offset is on a storage that was deleted
- Fixed issue with deletion of event types which had obsolete timelines

## [2.3.0] - 2017-11-14

### Added
- Switch from local token info service to remote one
- Change default storage via env var or at runtime 

### Changed
- Limited stream_timeout for consumption to 1h ± 10min

## [2.2.9] - 2017-11-14

### Fixed
- Fixed displaying of streamId for /stats endpoint

## [2.2.8] - 2017-11-01

### Fixed
- Massive topic deletion while switching timelines is now made with small interval between deletions

## [2.2.7] - 2017-10-25

### Changed
- Improve SLO log with application and event type names

## [2.2.6] - 2017-10-17

### Changed
- Create first timeline for event type by default

## [2.2.4] - 2017-10-13

### Fixed
- Optimized reactions on offset change while streaming subscription
- Committing with empty X-Nakadi-StreamId causes 503

### Added
- Create event type with SAFE rack-awareness

## [2.2.2] - 2017-09-28

### Added
- New database table for authorization
- Endpoints for getting and updating the lists of administrators
- Default administrator defined in application.yml
- Allow admins to bypass event type authorization restrictions

### Changed
- Admin endpoints use list of admins from Postgres


## [2.2.1] - 2017-09-26

### Changed
- Added logging of POST requests with compressed body.

## [2.2.0] - 2017-08-29

### Added
- Enable lz4 compression type for Kafka producer

## [2.1.2] - 2017-08-24

### Fixed
- Fixed DEBUG-level logging

## [2.1.1] - 2017-08-22

### Fixed
- Sync flush batches when using gzip streams.

## [2.1.0] - 2017-08-21

### Changed
- Using Jetty instead of Tomcat as Servlet container.

### Fixed
- Using Jetty fixes a rare concurrency issue where messages could be delivered to the wrong stream.

## [2.0.1] - 2017-08-11

### Fixed
- Added validation of offsets availability when resetting subscription cursors.

### Changed
- Removed authorization for subscription creation

## [2.0.0] - 2017-08-09

### Changed
- Changed imports format to have the same structure

### Removed
- Removed read_scopes and write_scopes from event types
- Removed CHECK_APPLICATION_LEVEL_PERMISSIONS feature

## [1.1.3] - 2017-08-03

### Fixed
- Fixed bug with incorrect lag calculation for subscirption.
- Optimized subscription stats endpoint for subscriptions with many event types inside.

### Changed
- Now it's possible to have a digit after the dot in event-type name.

## [1.1.2] - 2017-08-01

### Changed
- Updated kafka client library to 0.10.1.0

## [1.1.1] - 2017-07-26

### Fixed
- Returned back CHECK_APPLICATION_LEVEL_PERMISSIONS feature toggle.

## [1.1.0] - 2017-07-25

### Added
- The Nakadi manual merged to the project docs.
- The template added to generate Nakadi website using github pages.  
- Addition of a new authentication mode, 'REALM'

### Changed
- The metrics endpoint documentation key "summary" changed to "description" in Open API file.
- Event type authorization refactoring

### Removed
- Removed unused feature toggle CHECK_APPLICATION_LEVEL_PERMISSIONS
  for authorization based on owning_application.

### Fixed
- Fixed formatting of CursorDistanceResult in Open API file.

## [1.0.1] - 2017-07-14

### Fixed
- Fixed log level of InvalidStreamIdException.
- Fixed reading events with Low Level API from event type with expired timeline.

## [1.0.0] - 2017-07-12

### Added
- Authorization on reading from, modifying and publishing to an event type.<|MERGE_RESOLUTION|>--- conflicted
+++ resolved
@@ -6,18 +6,15 @@
 
 ## [Unreleased]
 
-<<<<<<< HEAD
-### Fixed
+## [2.6.4] - 2018-04-25
+
+### Added
+- Add optional status to the /subscriptions endpoint
+
+### Fixed
+- Fixed commit for subscriptions that use direct assignment of partitions
 - Fixed OutOfMemoryError when using huge values for batch_limit and max_uncommitted_events
-=======
-## [2.6.4] - 2018-04-25
-
-### Added
-- Add optional status to the /subscriptions endpoint
-
-### Fixed
-- Fixed commit for subscriptions that use direct assignment of partitions
->>>>>>> f56de8ae
+
 
 ## [2.6.3] - 2018-04-10
 
