--- conflicted
+++ resolved
@@ -124,13 +124,8 @@
                 partitionResolver, enrichment, subscriptionRepository, schemaEvolutionService, partitionsCalculator,
                 featureToggleService, authorizationValidator, timelineSync, transactionTemplate, nakadiSettings,
                 nakadiKpiPublisher, "et-log-event-type", nakadiAuditLogPublisher,
-<<<<<<< HEAD
-                eventTypeOptionsValidator, eventTypeCache,
+                eventTypeOptionsValidator, validationHelperService, eventTypeCache,
                 schemaService, adminService, subscriptionTokenLister, null);
-=======
-                eventTypeOptionsValidator, validationHelperService, eventTypeCache,
-                schemaService, adminService, subscriptionTokenLister);
->>>>>>> 298b3f27
 
         final EventTypeController controller = new EventTypeController(eventTypeService, featureToggleService,
                 adminService, nakadiSettings);
