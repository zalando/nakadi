package org.zalando.nakadi.controller;

import com.fasterxml.jackson.core.JsonProcessingException;
import com.fasterxml.jackson.databind.JsonNode;
import com.fasterxml.jackson.databind.ObjectMapper;
import org.springframework.beans.factory.annotation.Autowired;
import org.springframework.http.ResponseEntity;
import org.springframework.web.bind.annotation.PathVariable;
import org.springframework.web.bind.annotation.RequestMapping;
import org.springframework.web.bind.annotation.RequestMethod;
import org.springframework.web.bind.annotation.RestController;
import org.zalando.nakadi.domain.ItemsWrapper;
import org.zalando.nakadi.exceptions.runtime.NakadiRuntimeException;
import org.zalando.nakadi.service.LocalSchemaRegistry;

import java.util.List;
import java.util.stream.Collectors;

import static org.zalando.nakadi.service.LocalSchemaRegistry.BATCH_CONSUMPTION_KEY;
import static org.zalando.nakadi.service.LocalSchemaRegistry.BATCH_PUBLISHING_KEY;

@RestController
public class NakadiAvroSchemaController {
    private static final String BATCH_PUBLISHING_PATH = "/avro-schemas/" + BATCH_PUBLISHING_KEY + "/versions";
    private static final String BATCH_CONSUMPTION_PATH = "/avro-schemas/" + BATCH_CONSUMPTION_KEY + "/versions";
    private final LocalSchemaRegistry localSchemaRegistry;
    private final ObjectMapper objectMapper;

    @Autowired
    public NakadiAvroSchemaController(final LocalSchemaRegistry localSchemaRegistry, final ObjectMapper objectMapper) {
        this.localSchemaRegistry = localSchemaRegistry;
        this.objectMapper = objectMapper;
    }

    @RequestMapping(value = BATCH_PUBLISHING_PATH, method = RequestMethod.GET)
    public ResponseEntity<?> getNakadiBatchPublishingAvroSchemas() {
        return ResponseEntity.ok(new ItemsWrapper<>(getNakadiAvroSchemas(BATCH_PUBLISHING_KEY)));
    }

    @RequestMapping(value = BATCH_PUBLISHING_PATH + "/{version}", method = RequestMethod.GET)
    public ResponseEntity<?> getNakadiBatchPublishingAvroSchemaByVersion(
            @PathVariable("version") final String version) {
<<<<<<< HEAD
        return ResponseEntity.ok(localSchemaRegistry.getAvroSchema(BATCH_PUBLISHING_KEY, version));
=======
        final var schema = localSchemaRegistry.getEventTypeSchema(BATCH_PUBLISHING_KEY, version);
        return ResponseEntity.ok(schema.toString());
>>>>>>> 5f7a79d7
    }

    @RequestMapping(value = BATCH_CONSUMPTION_PATH, method = RequestMethod.GET)
    public ResponseEntity<?> getNakadiBatchConsumptionAvroSchemas() {
        return ResponseEntity.ok(new ItemsWrapper<>(getNakadiAvroSchemas(BATCH_CONSUMPTION_KEY)));
    }

    @RequestMapping(value = BATCH_CONSUMPTION_PATH + "/{version}", method = RequestMethod.GET)
    public ResponseEntity<?> getNakadiBatchConsumptionAvroSchemaByVersion(
            @PathVariable("version") final String version) {
<<<<<<< HEAD
        return ResponseEntity.ok(localSchemaRegistry.getAvroSchema(BATCH_CONSUMPTION_KEY, version));
=======
        final var schema = localSchemaRegistry.getEventTypeSchema(BATCH_CONSUMPTION_KEY, version);
        return ResponseEntity.ok(schema.toString());
>>>>>>> 5f7a79d7
    }

    private List<VersionedAvroSchema> getNakadiAvroSchemas(final String schemaName) {
        final var schemas = localSchemaRegistry.getAvroSchemaVersions(schemaName);
        return schemas.entrySet().stream()
                .map(entry -> {
                    try {
                        final JsonNode schema = objectMapper.readTree(entry.getValue().toString());
                        return new VersionedAvroSchema(schema, entry.getKey());
                    } catch (JsonProcessingException e) {
                        throw new NakadiRuntimeException("Unable to map avro schema " + schemaName
                                + ", version " + entry.getKey() + " to Json", e);
                    }
                })
                .collect(Collectors.toList());
    }

    public static final class VersionedAvroSchema {
        private final JsonNode avroSchema;
        private final String version;

        public VersionedAvroSchema(final JsonNode avroSchema, final String version) {

            this.avroSchema = avroSchema;
            this.version = version;
        }

        public JsonNode getAvroSchema() {
            return avroSchema;
        }

        public String getVersion() {
            return version;
        }
    }

}<|MERGE_RESOLUTION|>--- conflicted
+++ resolved
@@ -40,12 +40,8 @@
     @RequestMapping(value = BATCH_PUBLISHING_PATH + "/{version}", method = RequestMethod.GET)
     public ResponseEntity<?> getNakadiBatchPublishingAvroSchemaByVersion(
             @PathVariable("version") final String version) {
-<<<<<<< HEAD
-        return ResponseEntity.ok(localSchemaRegistry.getAvroSchema(BATCH_PUBLISHING_KEY, version));
-=======
-        final var schema = localSchemaRegistry.getEventTypeSchema(BATCH_PUBLISHING_KEY, version);
+        final var schema = localSchemaRegistry.getAvroSchema(BATCH_PUBLISHING_KEY, version);
         return ResponseEntity.ok(schema.toString());
->>>>>>> 5f7a79d7
     }
 
     @RequestMapping(value = BATCH_CONSUMPTION_PATH, method = RequestMethod.GET)
@@ -56,12 +52,8 @@
     @RequestMapping(value = BATCH_CONSUMPTION_PATH + "/{version}", method = RequestMethod.GET)
     public ResponseEntity<?> getNakadiBatchConsumptionAvroSchemaByVersion(
             @PathVariable("version") final String version) {
-<<<<<<< HEAD
-        return ResponseEntity.ok(localSchemaRegistry.getAvroSchema(BATCH_CONSUMPTION_KEY, version));
-=======
-        final var schema = localSchemaRegistry.getEventTypeSchema(BATCH_CONSUMPTION_KEY, version);
+        final var schema = localSchemaRegistry.getAvroSchema(BATCH_CONSUMPTION_KEY, version);
         return ResponseEntity.ok(schema.toString());
->>>>>>> 5f7a79d7
     }
 
     private List<VersionedAvroSchema> getNakadiAvroSchemas(final String schemaName) {
