import java.util.concurrent.TimeUnit

buildscript {
    ext {
        springBootVersion = '1.5.13.RELEASE'
        springFrameworkVersion = '4.3.17.RELEASE'
        jacksonVersion = '2.8.11'
    }

    repositories {
        mavenCentral()
        maven {
            url "https://plugins.gradle.org/m2/"
        }
    }

    dependencies {
        classpath "org.springframework.boot:spring-boot-gradle-plugin:$springBootVersion"
        classpath 'org.yaml:snakeyaml:1.21'
    }
}

plugins {
    id 'java'
    id 'groovy'
    id 'eclipse'
    id 'application'
    id 'jacoco'
    id 'findbugs'
    id 'checkstyle'
    id 'project-report'
    id 'org.springframework.boot' version "1.5.13.RELEASE"
}

group 'org.zalando'
sourceCompatibility = 1.8
targetCompatibility = 1.8

mainClassName = 'org.zalando.nakadi.Application'
springBoot {
    layout = "ZIP"
}


def dockerGroup = "aruha"
def dockerApplicationName = "nakadi"

/* config parameters */
def dockerImageName = "$dockerGroup/$dockerApplicationName"
if (project.hasProperty("dockerImageName")) {
    dockerImageName = project.property("dockerImageName")
}
def dockerImageVersion = "AUTOBUILD"
if (project.hasProperty("dockerImageVersion")) {
    dockerImageVersion = project.property("dockerImageVersion")
}
def dockerImageTag = "$dockerImageName:$dockerImageVersion"

def dockerBuildTimeout = 300

def dockerFile = "Dockerfile"
if (project.hasProperty('dockerFile')) {
    dockerFile = project.property("dockerFile")
}

repositories {
    mavenCentral()
    maven { url 'https://jitpack.io' }
}

sourceSets {
    acceptanceTest {
        java {
            compileClasspath += main.output + test.output
            runtimeClasspath += main.output + test.output
            srcDir file('src/acceptance-test/java')
        }
        resources.srcDir file('src/acceptance-test/resources')
    }
    dbMigration {
        java {
            compileClasspath += main.output
            runtimeClasspath += main.output
            srcDir file('src/db-migration/java')
        }
    }
}

jar {
    baseName = 'nakadi'
}

configurations {
    all*.exclude module: 'spring-boot-starter-logging'
    acceptanceTestCompile.extendsFrom testCompile
    acceptanceTestRuntime.extendsFrom testRuntime
    dbMigrationCompile.extendsFrom compile
    dbMigrationRuntime.extendsFrom runtime
    pgsql
}

findbugs {
    reportLevel = "high"
    sourceSets = []
}

dependencies {
    ext {
        dropwizardVersion = '3.1.3'
        curatorVersion = '4.0.1'
        zookeeperVersion = '3.4.10'
    }

    // spring
    compile("org.springframework.boot:spring-boot-starter-web:$springBootVersion") {
        exclude module: 'logback-classic'
        exclude module: 'log4j-over-slf4j'
        exclude module: 'spring-boot-starter-tomcat'
    }
    compile "org.springframework:spring-context:$springFrameworkVersion"
    compile "org.springframework:spring-web:$springFrameworkVersion"
    compile "org.springframework:spring-webmvc:$springFrameworkVersion"
    compile "org.springframework.boot:spring-boot-test:$springBootVersion"
    compile "org.springframework.boot:spring-boot-starter-jetty:$springBootVersion"

    // oauth
    compile 'org.springframework.security.oauth:spring-security-oauth2:2.1.0.RELEASE'
    compile('org.springframework.boot:spring-boot-starter-security') {
        exclude module: "logback-classic"
    }

    // actuator
    compile "org.springframework.boot:spring-boot-starter-actuator:$springBootVersion"
    compile 'org.zalando.zmon:zmon-actuator:0.9.8'

    // storage
    compile "org.springframework.boot:spring-boot-starter-jdbc:$springBootVersion"
    compile 'org.postgresql:postgresql:42.2.2'

    compile 'org.springframework.cloud:spring-cloud-starter-hystrix:1.3.6.RELEASE'

    // misc
    compile 'org.apache.httpcomponents:httpclient:4.5.5'
    compile('org.zalando.stups:stups-spring-oauth2-server:1.0.21') {
        exclude module: "httpclient"
    }
    compile 'org.zalando:jackson-datatype-problem:0.5.0'
    compile 'org.zalando:problem:0.5.0'
    compile 'org.zalando:problem-spring-web:0.5.0'
    compile 'com.google.guava:guava:25.1-jre'
    compile 'org.slf4j:slf4j-log4j12:1.7.25'
    compile "io.dropwizard.metrics:metrics-core:$dropwizardVersion"
    compile "com.ryantenney.metrics:metrics-spring:$dropwizardVersion"
    compile "io.dropwizard.metrics:metrics-servlets:$dropwizardVersion"
    compile "io.dropwizard.metrics:metrics-jvm:$dropwizardVersion"
    compile 'org.apache.commons:commons-lang3:3.7'
    compile 'org.zalando:nakadi-plugin-api:2.0.0'
    compile 'org.echocat.jomon:runtime:1.6.3'

    // kafka & zookeeper
    compile 'org.apache.kafka:kafka-clients:0.10.1.0'
    compile('org.apache.kafka:kafka_2.11:0.10.1.0') {
        exclude module: "zookeeper"
    }
    compile("org.apache.curator:curator-recipes:$curatorVersion") {
        exclude module: "zookeeper"
    }
    compile "org.apache.zookeeper:zookeeper:$zookeeperVersion"

    // json
    compile('com.github.everit-org.json-schema:org.everit.json.schema:1.8.0') {
        exclude module: "json"
    }
    compile("com.fasterxml.jackson.datatype:jackson-datatype-json-org:$jacksonVersion") {
        exclude module: "json"
    }
    compile "com.fasterxml.jackson.datatype:jackson-datatype-joda:$jacksonVersion"
    compile "com.fasterxml.jackson.dataformat:jackson-dataformat-yaml:$jacksonVersion"
    compile "com.fasterxml.jackson.core:jackson-databind:$jacksonVersion"
    compile "com.fasterxml.jackson.core:jackson-annotations:$jacksonVersion"
    compile 'org.zalando:twintip-spring-web:1.1.0'
<<<<<<< HEAD
    compile 'com.grack:nanojson:1.2'
    compile 'org.json:json:20180130'
=======
    compile 'org.json:json:20171018'
>>>>>>> 0d771226

    // tests
    testCompile 'org.hamcrest:hamcrest-all:1.3'
    testCompile('junit:junit:4.12') {
        exclude module: "hamcrest-core"
    }
    testCompile "org.springframework:spring-test:$springFrameworkVersion"
    testCompile 'org.springframework.boot:spring-boot-test'
    testCompile 'org.springframework.boot:spring-boot-starter-test'
    testCompile 'org.skyscreamer:jsonassert:1.5.0'
    testCompile 'uk.co.datumedge:hamcrest-json:0.2'
    testCompile 'org.mockito:mockito-all:1.10.19'
    testCompile('com.jayway.restassured:rest-assured:2.9.0') {
        exclude module: "hamcrest-core"
        exclude module: "hamcrest-library"
    }
    testCompile 'com.jayway.jsonpath:json-path:2.4.0'
    testRuntime 'org.pegdown:pegdown:1.6.0'
}
// end::dependencies[]

// tag::wrapper[]
task wrapper(type: Wrapper) {
    gradleVersion = '2.3'
}

tasks.withType(FindBugs) {
    reports {
        xml.enabled = false
        html.enabled = true
    }
}

task generateScmSourceJson() {
    def rev = new ByteArrayOutputStream()
    exec {
        commandLine "git", "rev-parse", "HEAD"
        standardOutput = rev
    }
    rev = rev.toString().trim()

    def url = new ByteArrayOutputStream()
    exec {
        commandLine "git", "config", "--get", "remote.origin.url"
        standardOutput = url
    }
    url = url.toString().trim()

    def status = new ByteArrayOutputStream()
    exec {
        commandLine "git", "status", "--porcelain"
        standardOutput = status
    }
    status = status.toString().trim().replaceAll("[\n\r]", "\\\\n")
    if (status) {
        rev = "$rev (locally modified)"
    }
    def scmSource = new FileOutputStream("scm-source.json")
    scmSource.write("{\"url\": \"git:${url}\", \"revision\":\"${rev}\", \"author\": \"${System.getenv()['USER']}\", \"status\": \"${status}\"}".getBytes())
    scmSource.close()
}

task buildDockerImage {
    dependsOn bootRepackage, generateScmSourceJson
    doLast {
        println "Building docker image with tag: $dockerImageTag from dockerfile: $dockerFile"
        if (execAndWait("docker build -t " + dockerImageTag + " -f " + dockerFile + " .", dockerBuildTimeout) != 0) {
            throw new GradleException("docker build failed.")
        }
    }
    outputs.upToDateWhen { false }
}

task pushDockerImage {
    dependsOn buildDockerImage
    doLast {
        println "Pushing docker image with tag: $dockerImageTag"
        if (execAndWait("docker push " + dockerImageTag, dockerBuildTimeout) != 0) {
            throw new GradleException("docker push failed.")
        }
    }
}

task testInitNakadi(type: Exec) {
    environment "SPRING_PROFILES_ACTIVE", "acceptanceTest"
    commandLine "bash", "-c", "docker-compose up -d --build"
    doLast {
        println "Waiting for Nakadi to start up"
        long start = System.currentTimeMillis()
        waitForNakadi()
        println "Nakadi is fully started in " + (System.currentTimeMillis() - start) + " ms"
    }
}

task initNakadi(type: Exec) {
    environment "SPRING_PROFILES_ACTIVE", "local"
    commandLine "bash", "-c", "docker-compose up -d --build"
    doLast {
        println "Waiting for Nakadi to start up"
        long start = System.currentTimeMillis()
        waitForNakadi()
        println "Nakadi is fully started in " + (System.currentTimeMillis() - start) + " ms"
    }
}

task startNakadi(type: GradleBuild) {
    tasks = ['clean', 'bootRepackage', 'initNakadi']
}

task stopNakadi(type: Exec) {
    commandLine "bash", "-c", "docker-compose down"
}

def waitForNakadi() {
    // wait till application is up (health check is successful)
    int result = 1
    while (result != 0) {
        result = execAndWait('curl http://localhost:8080/health')
        sleep(1000L)
    }
}

def execAndWait(command, timeoutInSeconds = 15) {
    println "Running command: " + command
    ProcessBuilder pb = new ProcessBuilder(["bash", "-c", command]).inheritIO()
    Process proc = pb.start()
    proc.waitFor(timeoutInSeconds, TimeUnit.SECONDS)
    return proc.exitValue()
}

task startStorages(type: Exec) {
    commandLine "bash", "-c", "docker-compose up -d postgres zookeeper kafka"
}

task stopStorages(type: Exec) {
    commandLine "bash", "-c", "docker-compose down"
}

task fullTest(type: GradleBuild) {
    tasks = ['clean', 'bootRepackage', 'testInitNakadi', 'test', 'acceptanceTest']
    finalizedBy stopNakadi
}

task fullAcceptanceTest(type: GradleBuild) {
    tasks = ['clean', 'bootRepackage', 'testInitNakadi', 'acceptanceTest']
    finalizedBy stopNakadi
}

task acceptanceTest(type: Test) {
    testClassesDir = sourceSets.acceptanceTest.output.classesDir
    classpath = sourceSets.acceptanceTest.runtimeClasspath
    maxParallelForks = Runtime.runtime.availableProcessors()
}

test {
    testLogging {
        events "passed", "skipped", "failed"
    }
    testLogging.exceptionFormat = 'full'
}

acceptanceTest {
    testLogging {
        events "passed", "skipped", "failed"
    }
    testLogging.exceptionFormat = 'full'
}

bootRun {
    addResources = false
    main = 'org.zalando.nakadi.Application'
    environment 'NAKADI_OAUTH2_MODE', 'OFF'
    environment 'NAKADI_FEATURETOGGLE_DEFAULT', 'true'
}

run {
}

jacocoTestReport {
    reports {
        xml.enabled = true
        html.enabled = true
    }
}

task testWithReport() {
    dependsOn test
    finalizedBy jacocoTestReport
}

checkstyle {
    configFile = new File(rootDir, "checkstyle.xml")
    toolVersion = "7.6"
}

task checkstyle {
    dependsOn checkstyleMain, checkstyleTest, checkstyleAcceptanceTest
}
<|MERGE_RESOLUTION|>--- conflicted
+++ resolved
@@ -179,12 +179,7 @@
     compile "com.fasterxml.jackson.core:jackson-databind:$jacksonVersion"
     compile "com.fasterxml.jackson.core:jackson-annotations:$jacksonVersion"
     compile 'org.zalando:twintip-spring-web:1.1.0'
-<<<<<<< HEAD
-    compile 'com.grack:nanojson:1.2'
     compile 'org.json:json:20180130'
-=======
-    compile 'org.json:json:20171018'
->>>>>>> 0d771226
 
     // tests
     testCompile 'org.hamcrest:hamcrest-all:1.3'
