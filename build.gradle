--- conflicted
+++ resolved
@@ -6,11 +6,8 @@
 apply plugin: 'eclipse'
 apply plugin: 'application'
 apply plugin: 'spring-boot'
-<<<<<<< HEAD
+apply plugin: 'com.lv.dbdeploy'
 apply plugin: 'scala'
-=======
-apply plugin: 'com.lv.dbdeploy'
->>>>>>> f263fbbb
 
 mainClassName = 'de.zalando.bazaar.lab.HelloWorld'
 
@@ -82,12 +79,9 @@
     compile "org.springframework:spring-jdbc:4.2.0.RELEASE"
     compile "postgresql:postgresql:9.0-801-ZAL-3"
     compile "redis.clients:jedis:2.1.0"
-<<<<<<< HEAD
+    compile "redis.clients:jedis:2.1.0"
     compile 'org.scala-lang:scala-library:2.11.6'
     testCompile "org.scalatest:scalatest_2.11:2.2.4"
-=======
-    compile "redis.clients:jedis:2.1.0"
->>>>>>> f263fbbb
     testCompile "junit:junit:4.12"
     testCompile "org.springframework.boot:spring-boot-starter-test"
     testRuntime 'org.pegdown:pegdown:1.1.0'
