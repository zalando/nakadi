swagger: '2.0'
info:
  title: Nakadi Event Bus API Definition
  description: |

    Nakadi at its core aims at being a generic and content-agnostic event broker with a convenient
    API.  In doing this, Nakadi abstracts away, as much as possible, details of the backing
    messaging infrastructure. The single currently supported messaging infrastructure is Kafka
    (Kinesis is planned for the future).

    In Nakadi every Event has an EventType, and a **stream** of Events is exposed for each
    registered EventType.

    An EventType defines properties relevant for the operation of its associated stream, namely:

    * The **schema** of the Event of this EventType. The schema defines the accepted format of
    Events of an EventType and will be, if so desired, enforced by Nakadi. Usually Nakadi will
    respect the schema for the EventTypes in accordance to how an owning Application defines them.
    **Note:** *Currently the specification of the schema must be pushed into Nakadi on EventType
    creation; in the future, assuming that Applications will expose the schema for its owned
    resources, Nakadi might support fetching the schema directly from them.*

    * The expected **validation** and **enrichment** procedures upon reception of an Event.
    Validation define conditions for the acceptance of the incoming Event and are strictly enforced
    by Nakadi. Usually the validation will enforce compliance of the payload (or part of it) with
    the defined schema of its EventType. Enrichment specify properties that are added to the payload
    (body) of the Event before persisting it. Usually enrichment affects the metadata of an Event
    but is not limited to.

    * The **ordering** expectations of Events in this stream. Each EventType will have its Events
    stored in an underlying logical stream (the Topic) that is physically organized in disjoint
    collections of strictly ordered Events (the Partition). The EventType defines the field that
    acts as evaluator of the ordering (that is, its partition key); this ordering is guaranteed by
    making Events whose partition key resolves to the same Partition (usually a hash function on its
    value) be persisted strictly ordered in a Partition.  In practice this means that all Events
    within a Partition have their relative order guaranteed: Events (of a same EventType) that are
    *about* a same data entity (that is, have the same value on its Partition key) reach always the
    same Partition, the relative ordering of them is secured. This mechanism implies that no
    statements can be made about the relative ordering of Events that are in different partitions.

    Except for defined enrichment rules, Nakadi will never manipulate the content of any Event.

    Clients of Nakadi can be grouped in 2 categories: **EventType owners** and **Clients** (clients
    in turn are both **Producers** and **Consumers** of Events). Event Type owners interact with
    Nakadi via the **Schema Registry API** for the definition of EventTypes, while Clients via the
    streaming API for submission and reception of Events.

    A low level **Unmanaged API** is available, providing full control and responsibility of
    position tracking and partition resolution (and therefore ordering) to the Clients.

    In the **High Level API** the consumption of Events proceeds via the establishment
    of a named **Subscription** to an EventType. Subscriptions are persistent relationships from an
    Application (which might have several instances) and the stream of one or more EventType's,
    whose consumption tracking is managed by Nakadi, freeing Consumers from any responsibility in
    tracking of the current position on a Stream.


    Scope and status of the API
    ---------------------------------

    In this document, you'll find:
    
    * The Schema Registry API, including configuration possibilities for the Schema, Validation,
    Enrichment and Partitioning of Events, and their effects on reception of Events.

    * The existing event format (see definition of Event, BusinessEvent and DataChangeEvent)
    (Note: in the future this is planned to be configurable and not an inherent part of this API).

    * High Level API.

    Other aspects of the Event Bus are at this moment to be defined and otherwise specified, not included
    in this version of this specification.

  version: '0.7.0'
  contact:
    name: Team Aruha @ Zalando
    email: team-aruha+nakadi-maintainers@zalando.de
schemes:
  - https
consumes:
  - application/json
produces:
  - application/json
securityDefinitions:
  oauth2:
    type: oauth2
    flow: implicit
    authorizationUrl: 'https://auth.example.com/oauth2/tokeninfo'
    scopes:
      nakadi.config.write: |
        Grants access for changing Nakadi configuration.
      nakadi.event_type.write: |
        Grants access for applications to define and update EventTypes.
      nakadi.event_stream.write: |
        Grants access for applications to submit Events.
      nakadi.event_stream.read: |
        Grants access for consuming Event streams.

paths:
  /metrics:
    get:
      tags:
        - monitoring
      summary: Get monitoring metrics
      responses:
        '200':
          description: Ok
          schema:
            $ref: '#/definitions/Metrics'
        '401':
          description: Client is not authenticated
          schema:
            $ref: '#/definitions/Problem'
  /event-types:
    get:
      tags:
        - schema-registry-api
      description: Returns a list of all registered `EventType`s
      parameters:
        - name: X-Flow-Id
          in: header
          description: |
            The flow id of the request, which is written into the logs and passed to called services. Helpful
            for operational troubleshooting and log analysis.
          type: string
      responses:
        '200':
          description: Ok
          schema:
            type: array
            items:
              $ref: '#/definitions/EventType'
        '401':
          description: Client is not authenticated
          schema:
            $ref: '#/definitions/Problem'
    post:
      tags:
        - schema-registry-api
      security:
        - oauth2: ['nakadi.event_type.write']
      description: |
        Creates a new `EventType`.

        The fields validation-strategies, enrichment-strategies and partition-resolution-strategy
        have all an effect on the incoming Event of this EventType. For its impacts on the reception
        of events please consult the Event submission API methods.

        * Validation strategies define an array of validation stategies to be evaluated on reception
        of an `Event` of this `EventType`. Details of usage can be found in this external document

          - http://zalando.github.io/nakadi-manual/

        * Enrichment strategy. (todo: define this part of the API).

        * The schema of an `EventType` is defined as an `EventTypeSchema`. Currently only
        the value `json-schema` is supported, representing JSON Schema draft 04.

        Following conditions are enforced. Not meeting them will fail the request with the indicated
        status (details are provided in the Problem object):

        * EventType name on creation must be unique (or attempting to update an `EventType` with
          this method), otherwise the request is rejected with status 409 Conflict.

        * Using `EventTypeSchema.type` other than json-schema or passing a `EventTypeSchema.schema`
        that is invalid with respect to the schema's type. Rejects with 422 Unprocessable entity.

        * Referring any Enrichment or Partition strategies that do not exist or
        whose parametrization is deemed invalid. Rejects with 422 Unprocessable entity.

        Nakadi MIGHT impose necessary schema, validation and enrichment minimal configurations that
        MUST be followed by all EventTypes (examples include: validation rules to match the schema;
        enriching every Event with the reception date-type; adhering to a set of schema fields that
        are mandatory for all EventTypes). **The mechanism to set and inspect such rules is not
        defined at this time and might not be exposed in the API.**

      parameters:
        - name: event-type
          in: body
          description: EventType to be created
          schema:
            $ref: '#/definitions/EventType'
          required: true
      responses:
        '201':
          description: Created
        '401':
          description: Client is not authenticated
          schema:
            $ref: '#/definitions/Problem'
        '409':
          description: Conflict, for example on creation of EventType with already existing name.
          schema:
            $ref: '#/definitions/Problem'
        '422':
          description: Unprocessable Entity
          schema:
            $ref: '#/definitions/Problem'

  /event-types/{name}:
    get:
      tags:
        - schema-registry-api
      description: |
        Returns the `EventType` identified by its name.
      parameters:
        - name: name
          in: path
          description: Name of the EventType to load.
          type: string
          required: true
        - name: X-Flow-Id
          in: header
          description: |
            The flow id of the request, which is written into the logs and passed to called services. Helpful
            for operational troubleshooting and log analysis.
          type: string
      responses:
        '200':
          description: Ok
          schema:
            $ref: '#/definitions/EventType'
        '401':
          description: Client is not authenticated
          schema:
            $ref: '#/definitions/Problem'

    put:
      tags:
        - schema-registry-api
      security:
        - oauth2: ['nakadi.event_type.write']
      description: |
        Updates the `EventType` identified by its name. Behaviour is the same as creation of
        `EventType` (See POST /event-type) except where noted below.

        The name field cannot be changed. Attempting to do so will result in a 422 failure.

        At this moment changes in the schema are not supported and will produce a 422
        failure. (todo: define conditions for backwards compatible extensions in the schema)
      parameters:
        - name: name
          in: path
          description: Name of the EventType to update.
          type: string
          required: true
        - name: event-type
          in: body
          description: EventType to be updated.
          schema:
            $ref: '#/definitions/EventType'
          required: true
        - name: X-Flow-Id
          in: header
          description: |
            The flow id of the request, which is written into the logs and passed to called services. Helpful
            for operational troubleshooting and log analysis.
          type: string
      responses:
        '200':
          description: Ok
        '401':
          description: Client is not authenticated
          schema:
            $ref: '#/definitions/Problem'
        '422':
          description: Unprocessable Entity
          schema:
            $ref: '#/definitions/Problem'
    delete:
      tags:
        - schema-registry-api
      security:
        - oauth2: ['nakadi.config.write']
      description: |
        Deletes an `EventType` identified by its name. All events in the `EventType`'s stream' will
        also be removed. **Note**: deletion happens asynchronously, which has the following
        consequences:
         
         * Creation of an equally named `EventType` before the underlying topic deletion is complete
         might not succeed (failure is a 409 Conflict).
 
         * Events in the stream may be visible for a short period of time before being removed.

      parameters:
        - name: name
          in: path
          description: Name of the EventType to delete.
          type: string
          required: true
        - name: X-Flow-Id
          in: header
          description: |
            The flow id of the request, which is written into the logs and passed to called services. Helpful
            for operational troubleshooting and log analysis.
          type: string
      responses:
        '200':
          description: EventType is successfuly removed
        '401':
          description: Client is not authenticated
          schema:
            $ref: '#/definitions/Problem'

  /event-types/{name}/events:
    post:
      tags:
        - stream-api
      security:
        - oauth2: ['nakadi.event_stream.write']
      description: |
        Publishes a batch of `Event`s of this `EventType`. All items must be of the EventType
        identified by `name`.

        Reception of Events will always respect the configuration of its `EventType` with respect to
        validation, enrichment and partition. The steps performed on reception of incoming message
        are:

        1. Every validation rule specified for the `EventType` will be checked in order against the
        incoming Events. Validation rules are evaluated in the order they are defined and the Event
        is **rejected** in the first case of failure. If the offending validation rule provides
        information about the violation it will be included in the `BatchItemResponse`.  If the
        `EventType` defines schema validation it will be performed at this moment.

        1. Once the validation succeeded, the content of the Event is updated according to the
        enrichment rules in the order the rules are defined in the `EventType`.  No preexisting
        value might be changed (even if added by an enrichment rule). Violations on this will force
        the immediate **rejection** of the Event. The invalid overwrite attempt will be included in
        the item's `BatchItemResponse` object.

        1. The incoming Event's relative ordering is evaluated according to the rule on the
        `EventType`. Failure to evaluate the rule will **reject** the Event.

        Given the batched nature of this operation, any violation on validation or failures on
        enrichment or partitioning will cause the whole batch to be rejected, i.e. none of its
        elements are pushed to the underlying broker.

        Failures on writing of specific partitions to the broker might influence other
        partitions. Failures at this stage will fail only the affected partitions.

      parameters:
        - name: name
          in: path
          type: string
          description: Name of the EventType
          required: true
        - name: X-Flow-Id
          in: header
          description: |
            The flow id of the request, which is written into the logs and passed to called services. Helpful
            for operational troubleshooting and log analysis.
          type: string
        - name: event
          in: body
          description: The Event being published
          schema:
            type: array
            items:
              $ref: '#/definitions/Event'
          required: true
      responses:
        '200':
          description: All events in the batch have been successfully published.
        '207':
          description: |
            At least one event has failed to be submitted. The batch might be partially submitted.
          schema:
            type: array
            items:
              $ref: '#/definitions/BatchItemResponse'
        '401':
          description: Client is not authenticated
          schema:
            $ref: '#/definitions/Problem'
        '422':
          description: |
            At least one event failed to be validated, enriched or partitioned. None were submitted.
          schema:
            type: array
            items:
              $ref: '#/definitions/BatchItemResponse'
    get:
      tags:
        - stream-api
        - unmanaged-api
      security:
        - oauth2: ['nakadi.event_stream.read']
      description: |
        Starts a stream delivery for the specified partitions of the given EventType.

        The event stream is formatted as a sequence of `EventStreamBatch`es separated by `\n`. Each
        `EventStreamBatch` contains a chunk of Events and a `Cursor` pointing to the **end** of the
        chunk (i.e. last delivered Event). The cursor might specify the offset with the symbolic
        value `BEGIN`, which will open the stream starting from the oldest available offset in the
        partition.

        Currently the `application/x-json-stream` format is the only one supported by the system,
        but in the future other media types may be supported.

        If streaming for several distinct partitions, each one is an independent `EventStreamBatch`.

        The initialization of a stream can be parameterized in terms of size of each chunk, timeout
        for flushing each chunk, total amount of delivered Events and total time for the duration of
        the stream.

        Nakadi will keep a streaming connection open even if there are no events to be delivered. In
        this case the timeout for the flushing of each chunk will still apply and the
        `EventStreamBatch` will contain only the Cursor pointing to the same offset. This can be
        treated as a keep-alive control for some load balancers.

        The tracking of the current offset in the partitions and of which partitions is being read
        is in the responsibility of the client. No commits are needed.
      produces:
        - application/x-json-stream
      parameters:
        - $ref: '#/parameters/EventTypeName'
        - name: X-nakadi-cursors
          in: header
          description: |
            Cursors indicating the partitions to read from and respective starting offsets.

            Assumes the offset on each cursor is not inclusive (i.e., first delivered Event is the
            **first one after** the one pointed to in the cursor).

            If the header is not present, the stream for all partitions defined for the EventType
            will start from the newest event available in the system at the moment of making this
            call.

            **Note:** we are not using query parameters for passing the cursors only because of the
            length limitations on the HTTP query. Another way to initiate this call would be the
            POST method with cursors passed in the method body. This approach can implemented in the
            future versions of this API.

          required: false
          type: array
          items:
            type: string
            format: '#/definitions/Cursor'
        - $ref: '#/parameters/BatchLimit'
        - $ref: '#/parameters/StreamLimit'
        - $ref: '#/parameters/BatchFlushTimeout'
        - $ref: '#/parameters/StreamTimeout'
        - $ref: '#/parameters/StreamKeepAliveLimit'
        - name: X-Flow-Id
          in: header
          description: |
            The flow id of the request, which is written into the logs and passed to called services. Helpful
            for operational troubleshooting and log analysis.
          type: string

      responses:
        '200':
          description: |
            Starts streaming to the client.
            Stream format is a continuous series of `EventStreamBatch`s separated by `\n`
          schema:
            $ref: '#/definitions/EventStreamBatch'
        '401':
          description: Not authenticated
          schema:
            $ref: '#/definitions/Problem'
        '422':
          description: Unprocessable entity
          schema:
            $ref: '#/definitions/Problem'

  /event-types/{name}/partitions:
    get:
      tags:
        - unmanaged-api
        - monitoring
        - management-api
      security:
        - oauth2: ['nakadi.event_stream.read']
      description: |
        Lists the `Partition`s for the given event-type.

        This endpoint is mostly interesting for monitoring purposes or in cases when consumer wants
        to start consuming older messages.

      parameters:
        - name: name
          in: path
          description: EventType name
          type: string
          required: true
        - name: X-Flow-Id
          in: header
          description: |
            The flow id of the request, which is written into the logs and passed to called services. Helpful
            for operational troubleshooting and log analysis.
          type: string
      responses:
        '200':
          description: OK
          schema:
            type: array
            description: An array of `Partition`s
            items:
              $ref: '#/definitions/Partition'
        '401':
          description: Client is not authenticated
          schema:
            $ref: '#/definitions/Problem'

  /event-types/{name}/partitions/{partition}:
    get:
      tags:
        - unmanaged-api
        - management-api
      security:
        - oauth2: ['nakadi.event_stream.read']

      description: Returns the given `Partition` of this EventType
      parameters:
        - name: name
          in: path
          description: EventType name
          type: string
          required: true
        - name: partition
          in: path
          description: Partition id
          type: string
          required: true
        - name: X-Flow-Id
          in: header
          description: |
            The flow id of the request, which is written into the logs and passed to called services. Helpful
            for operational troubleshooting and log analysis.
          type: string
      responses:
        '200':
          description: OK
          schema:
            $ref: '#/definitions/Partition'
        '401':
          description: Client is not authenticated
          schema:
            $ref: '#/definitions/Problem'

  /subscriptions:
    post:
      tags:
        - subscription-api
      security:
        - oauth2: ['nakadi.event_stream.read']
      description: |
        This endpoint creates a subscription for EventTypes. The subscription is needed to be able to
        consume events from EventTypes in a high level way when Nakadi stores the offsets and manages the
        rebalancing of consuming clients.
        The subscription is identified by its key parameters (owning_application, event_types, consumer_group). If
        this endpoint is invoked several times with the same key subscription properties in body (order of even_types is
        not important) - the subscription will be created only once and for all other calls it will just return
        the subscription that was already created.
      parameters:
        - name: subscription
          in: body
          description: Subscription to create
          schema:
            $ref: '#/definitions/Subscription'
          required: true
      responses:
        '200':
          description: |
            Subscription for such parameters already exists. Returns subscription object that already
            existed.
          schema:
            $ref: '#/definitions/Subscription'
          headers:
             Location:
               description: |
                 The absolute URI for this subscription resource.
               type: string
               example: 'https://example.org/api/subscriptions/105a76d8-db49-4144-ace7-e683e8f4ba46'
        '201':
          description: Subscription was successfuly created. Returns subscription object that was created.
          schema:
            $ref: '#/definitions/Subscription'
          headers:
             Location:
               description: |
                 The absolute URI for the created resource.
               type: string
               example: 'https://example.org/api/subscriptions/105a76d8-db49-4144-ace7-e683e8f4ba46'
             Content-Location:
               description: |
                 If the Content-Location header is present and the same as the Location header the
                 client can assume it has an up to date representation of the Subscription and a
                 corresponding GET request is not needed.
               type: string
               example: 'https://example.org/api/subscriptions/105a76d8-db49-4144-ace7-e683e8f4ba46'
        '400':
          description: Bad Request
          schema:
            $ref: '#/definitions/Problem'
        '422':
          description: Unprocessable Entity
          schema:
            $ref: '#/definitions/Problem'
    get:
      tags:
        - subscription-api
      security:
        - oauth2: ['nakadi.event_stream.read']
      description: |
        Lists all subscriptions that exist in a system. List is ordered by creation date/time descending (newest
        subscriptions come first).
      parameters:
        - name: owning_application
          in: query
          description: |
            Parameter to filter subscriptions list by owning application. If not specified - the result list will
            contain subscriptions of all owning applications.
          type: string
          required: false
        - name: event_type
          in: query
          description: |
            Parameter to filter subscriptions list by event types. If not specified - the result list will contain
            subscriptions for all event types. It's possible to provide multiple values like
            `event_type=et1&event_type=et2`, in this case it will show subscriptions having both `et1` and `et2`
          collectionFormat: multi
          type: array
          items:
            type: string
        - name: limit
          in: query
          description: maximum number of subscriptions retuned in one page
          type: integer
          format: int64
          required: false
          default: 20
          minimum: 1
          maximum: 1000
        - name: offset
          in: query
          description: page offset
          type: integer
          format: int64
          required: false
          default: 0
          minimum: 0
      responses:
        '200':
          description: OK
          schema:
            type: object
            properties:
              _links:
                $ref: '#/definitions/PaginationLinks'
              items:
                description: list of subscriptions
                type: array
                items:
                  $ref: '#/definitions/Subscription'
            required:
              - items
              - _links
        '400':
          description: Bad Request
          schema:
            $ref: '#/definitions/Problem'

  /subscriptions/{subscription_id}:
    get:
      tags:
        - subscription-api
      security:
        - oauth2: ['nakadi.event_stream.read']
      description: Returns a subscription identified by id.
      parameters:
        - $ref: '#/parameters/SubscriptionId'
      responses:
        '200':
          description: OK
          schema:
            $ref: '#/definitions/Subscription'
        '404':
          description: Subscription not found
          schema:
            $ref: '#/definitions/Problem'

  /subscriptions/{subscription_id}/cursors:
    get:
      tags:
        - subscription-api
      security:
        - oauth2: ['nakadi.event_stream.read']
      description: Exposes the currently committed offsets of a subscription.
      parameters:
        - $ref: '#/parameters/SubscriptionId'
      responses:
        '200':
          description: Ok
          schema:
            type: object
            properties:
              items:
                description: list of cursors for subscription
                type: array
                items:
                  $ref: '#/definitions/SubscriptionCursor'
            required:
              - items
        '404':
          description: Subscription not found
          schema:
            $ref: '#/definitions/Problem'
    post:
      tags:
        - subscription-api
      security:
        - oauth2: ['nakadi.event_stream.read']
      description: |
        Endpoint for committing offsets of the subscription. The client must commit at least once
        every 60 seconds, otherwise Nakadi will consider the client to be gone and will close the
        connection.

        When a batch is committed that also automatically commits all previous batches that were
        sent in a stream for this partition.
      parameters:
        - name: subscription_id
          in: path
          type: string
          description: Id of subscription
          required: true
        - name: X-Nakadi-StreamId
          in: header
          type: string
          description: |
            Id of stream which client uses to read events. It is not possible to make a commit for a terminated or
            none-existing stream. Also the client can't commit something which was not sent to his stream.
        - name: cursors
          in: body
          schema:
            type: object
            properties:
              cursors:
                description: |
                  List of cursors that the consumer acknowledges to have successfully processed.
                type: array
                items:
                  $ref: '#/definitions/SubscriptionCursor'
            required:
              - stream_id
              - items
      responses:
        '204':
          description: Offsets were committed
        '200':
          description: |
            At least one cursor which was tried to be committed is older or equal to already committed one. Array
            of commit results is returned for this status code.
          schema:
            type: object
            properties:
              items:
                description: list of items which describe commit result for each cursor
                type: array
                items:
                  $ref: '#/definitions/CursorCommitResult'
            required:
              - items
        '404':
          description: Subscription not found
          schema:
            $ref: '#/definitions/Problem'
        '422':
          description: Unprocessable Entity
          schema:
            $ref: '#/definitions/Problem'
        '429':
          description: Too many requests
          schema:
            $ref: '#/definitions/TooManyRequests'

  /subscriptions/{subscription_id}/events:
    get:
      tags:
        - subscription-api
      security:
        - oauth2: ['nakadi.event_stream.read']
      description: |
        Starts a new stream for reading events from this subscription. The data will be automatically rebalanced
        between streams of one subscription. The minimal consumption unit is a partition, so it is possible to start as
        many streams as the total number of partitions in event-types of this subscription. The rebalance currently
        only operates with the number of partitions so the amount of data in event-types/partitions is not considered
        during autorebalance.
        The position of the consumption is managed by Nakadi. The client is required to commit the cursors he gets in
        a stream.
      parameters:
        - $ref: '#/parameters/SubscriptionId'
        - name: max_uncommitted_events
          in: query
          description: |
            The amount of uncommitted events Nakadi will stream before pausing the stream. When in paused
            state and commit comes - the stream will resume. Minimal value is 1.
          type: integer
          format: int32
          required: false
          default: 10
        - $ref: '#/parameters/BatchLimit'
        - $ref: '#/parameters/StreamLimit'
        - $ref: '#/parameters/BatchFlushTimeout'
        - $ref: '#/parameters/StreamTimeout'
        - $ref: '#/parameters/StreamKeepAliveLimit'
        - name: X-Flow-Id
          in: header
          description: |
            The flow id of the request, which is written into the logs and passed to called services. Helpful
            for operational troubleshooting and log analysis.
          type: string
      responses:
        '200':
          description: |
            Ok. Stream started.
            Stream format is a continuous series of `EventStreamBatch`s separated by `\n`
          schema:
            $ref: '#/definitions/EventStreamBatch'
          headers:
            X-Nakadi-StreamId:
              description: |
                the id of this stream generated by Nakadi. Must be used for committing events that were read by client
                from this stream.
              type: string
        '400':
          description: Bad Request
          schema:
            $ref: '#/definitions/Problem'
        '404':
          description: Subscription not found.
          schema:
            $ref: '#/definitions/Problem'
        '409':
          description: |
            Conflict. There are no empty slots for this subscriptions. The amount of consumers for this subscription
            already equals the maximal value - the total amount of this subscription partitions.
          schema:
            $ref: '#/definitions/Problem'
        '429':
          description: Too many requests
          schema:
            $ref: '#/definitions/TooManyRequests'

  /subscriptions/{subscription_id}/stats:
    get:
      tags:
        - subscription-api
      security:
        - oauth2: ['nakadi.event_stream.read']
      description: exposes statistics of specified subscription
      parameters:
        - $ref: '#/parameters/SubscriptionId'
      responses:
        '200':
          description: Ok
          schema:
            type: object
            properties:
              items:
                description: statistics list for specified subscription
                type: array
                items:
                  $ref: '#/definitions/SubscriptionEventTypeStats'
            required:
              - items
        '404':
          description: Subscription not found
          schema:
            $ref: '#/definitions/Problem'

  '/registry/validation-strategies':
    get:
      tags:
        - schema-registry-api
      description: |
        Lists all of the validation strategies supported by this installation of Nakadi.

        If the EventType creation is to have special validations (besides the default), one can consult over
        this method the available possibilities.
      responses:
        '200':
          description: Returns a list of all validation strategies known to Nakadi
          schema:
            type: array
            items:
              type: string
        '500':
          description: Server error
          schema:
            $ref: '#/definitions/Problem'
        '503':
          description: Service (temporarily) unavailable
          schema:
            $ref: '#/definitions/Problem'

  '/registry/enrichment-strategies':
    get:
      tags:
        - schema-registry-api
      description: |
        Lists all of the enrichment strategies supported by this Nakadi installation. Special or
        custom strategies besides the defaults will be listed here.
      responses:
        '200':
          description: Returns a list of all enrichment strategies known to Nakadi
          schema:
            type: array
            items:
              type: string
        '401':
          description: Client is not authenticated
          schema:
            $ref: '#/definitions/Problem'

  '/registry/partition-strategies':
    get:
      tags:
        - schema-registry-api
      description: |
        Lists all of the partition resolution strategies supported by this installation of Nakadi. 
        Special or custom strategies besides the defaults will be listed here.

        Nakadi currently offers these inbuilt strategies:

        - `random`: Resolution of the target partition happens randomly (events are evenly
          distributed on the topic's partitions).

        - `user_defined`: Target partition is defined by the client. As long as the indicated
          partition exists, Event assignment will respect this value. Correctness of the relative
          ordering of events is under the responsibility of the Producer.  Requires that the client
          provides the target partition on `metadata.partition` (See `EventMetadata`). Failure to do
          so will reject the publishing of the Event.

        - `hash`: Resolution of the partition follows the computation of a hash from the value of
          the fields indicated in the EventType's `partition_key_fields`, guaranteeing that Events
          with same values on those fields end in the same partition. Given the event type's category
          is DataChangeEvent, field path is considered relative to "data".
      responses:
        '200':
          description: Returns a list of all partitioning strategies known to Nakadi
          schema:
            type: array
            items:
              type: string
        '401':
          description: Client is not authenticated
          schema:
            $ref: '#/definitions/Problem'


# ################################### #
#                                     #
#             Definitions             #
#                                     #
# ################################### #

definitions:
  Event:
    type: object
    description: |
      **Note** The Event definition will be externalized in future versions of this document.

      A basic payload of an Event. The actual schema is dependent on the information configured for
      the EventType, as is its enforcement (see POST /event-types). Setting of metadata properties
      are dependent on the configured enrichment as well.

      For explanation on default configurations of validation and enrichment, see documentation of
      `EventType.category`.

      For concrete examples of what will be enforced by Nakadi see the objects BusinessEvent and
      DataChangeEvent below.

  EventMetadata:
    type: object
    description: |
      Metadata for this Event.

      Contains commons fields for both Business and DataChange Events. Most are enriched by Nakadi
      upon reception, but they in general MIGHT be set by the client.  
    properties:
      eid:
        description: |
          Identifier of this Event.

          Clients MUST generate this value and it SHOULD be guaranteed to be unique from the
          perspective of the producer. Consumers MIGHT use this value to assert uniqueness of
          reception of the Event.
        type: string
        format: uuid
        example: '105a76d8-db49-4144-ace7-e683e8f4ba46'
      event_type:
        description: |
          The EventType of this Event. This is enriched by Nakadi on reception of the Event
          based on the endpoint where the Producer sent the Event to.

          If provided MUST match the endpoint. Failure to do so will cause rejection of the
          Event.
        type: string
        example: 'pennybags.payment-business-event'
      occurred_at:
        description: |
          Timestamp of creation of the Event generated by the producer.
        type: string
        format: date-time
        example: '1996-12-19T16:39:57-08:00'
      received_at:
        type: string
        description: |
          Timestamp of the reception of the Event by Nakadi. This is enriched upon reception of
          the Event.
          If set by the producer Event will be rejected.
        format: date-time
        example: '1996-12-19T16:39:57-08:00'
      parent_eids:
        type: array
        items:
          type: string
          format: uuid
          description: |
            Event identifier of the Event that caused the generation of this Event.
            Set by the producer.
          example: '105a76d8-db49-4144-ace7-e683e8f4ba46'
      flow_id:
        description: |
          The flow-id of the producer of this Event. As this is usually a HTTP header, this is
          enriched from the header into the metadata by Nakadi to avoid clients having to
          explicitly copy this.
        type: string
        example: 'JAh6xH4OQhCJ9PutIV_RYw'
      partition:
        description: |
          Indicates the partition assigned to this Event.

          Required to be set by the client if partition strategy of the EventType is
          'user_defined'.
        type: string
        example: '0'
    required:
      - eid
      - occurred_at

  BusinessEvent:
    description: |
      A Business Event.

      Usually represents a status transition in a Business process.    
    allOf:  
      - $ref: '#/definitions/Event'
      - type: object
        properties:
          metadata:
              $ref: '#/definitions/EventMetadata'
        required:
            - metadata

  DataChangeEvent:
    description: |
      A Data change Event.

      Represents a change on a resource. Also contains indicators for the data 
      type and the type of operation performed.
    allOf:
      - $ref: '#/definitions/Event'
      - type: object        
        properties:
          data_type:
            type: string
            example: 'pennybags:order'
          data_op:
            type: string
            enum: ['C', 'U', 'D', 'S']
            description: |
              The type of operation executed on the entity.
              * C: Creation
              * U: Update
              * D: Deletion
              * S: Snapshot
          metadata:
            $ref: '#/definitions/EventMetadata'
          data:
            type: object
            description: |
                The payload of the type
        required:
            - data
            - metadata
            - data_type
            - data_op

  Problem:
    type: object
    properties:
      type:
        type: string
        format: uri
        description: |
          An absolute URI that identifies the problem type.  When dereferenced, it SHOULD provide
          human-readable API documentation for the problem type (e.g., using HTML).  This Problem
          object is the same as provided by https://github.com/zalando/problem
        example: http://httpstatus.es/503
      title:
        type: string
        description: |
          A short, summary of the problem type. Written in English and readable for engineers
          (usually not suited for non technical stakeholders and not localized)
        example: Service Unavailable
      status:
        type: integer
        format: int32
        description: |
          The HTTP status code generated by the origin server for this occurrence of the problem.
        example: 503
      detail:
        type: string
        description: |
          A human readable explanation specific to this occurrence of the problem.
        example: Connection to database timed out
      instance:
        type: string
        format: uri
        description: |
          An absolute URI that identifies the specific occurrence of the problem.
          It may or may not yield further information if dereferenced.
    required:
      - type
      - title
      - status

  Metrics:
    type: object
    description: |
      Object containing application metrics.

  Partition:
    description: |
      Partition information. Can be helpful when trying to start a stream using an unmanaged API.

      This information is not related to the state of the consumer clients.
    required:
      - partition
      - oldest_available_offset
      - newest_available_offset
    properties:
      partition:
        type: string
      oldest_available_offset:
        description: |
          An offset of the oldest available Event in that partition. This value will be changing
          upon removal of Events from the partition by the background archiving/cleanup mechanism.
        type: string
      newest_available_offset:
        description: |
          An offset of the newest available Event in that partition. This value will be changing
          upon reception of new events for this partition by Nakadi.

          This value can be used to construct a cursor when opening streams (see
          `GET /event-type/{name}/events` for details).

          Might assume the special name BEGIN, meaning a pointer to the offset of the oldest
          available event in the partition.
        type: string

  StreamInfo:
    type: object
    description: |
      This object contains general information about the stream. Used only for debugging
      purposes. We recommend logging this object in order to solve connection issues. Clients
      should not parse this structure.

  TooManyRequests:
    headers:
      Retry-After:
        description: |
          Number of seconds the client ought to wait before making a follow-up request.
        type: number

  Cursor:
    required:
      - partition
      - offset
    properties:
      partition:
        type: string
        description: |
          Id of the partition pointed to by this cursor.
      offset:
        type: string
        description: |
          Offset of the event being pointed to.

  SubscriptionCursor:
    allOf:
      - $ref: '#/definitions/Cursor'
      - type: object
        properties:
<<<<<<< HEAD
          event_type_name:
=======
          id:
            type: string
            format: uuid
            description: |
              Id of the cursor (a UUID).
          event_type:
>>>>>>> 1488dedf
            type: string
            description: |
              The name of the event type this partition's events belong to.
          cursor_token:
            type: string
            description: |
              An opaque value defined by the server.
        required:
          - event_type_name
          - cursor_token

  CursorCommitResult:
    description: |
      The result of single cursor commit. Holds a cursor itself and a result value.
    required:
      - cursor
      - result
    properties:
      cursor:
        $ref: '#/definitions/SubscriptionCursor'
      result:
        type: string
        description: |
          The result of cursor commit.
          - `committed`: cursor was successfully committed
          - `outdated`: there already was more recent (or the same) cursor committed, so the current one was not
            committed as it is outdated

  EventStreamBatch:
    description: |
      One chunk of events in a stream. A batch consists of an array of `Event`s plus a `Cursor`
      pointing to the offset of the last Event in the stream.

      The size of the array of Event is limited by the parameters used to initialize a Stream.

      If acting as a keep alive message (see `GET /event-type/{name}/events`) the events array will
      be omitted.

      Sequential batches might present repeated cursors if no new events have arrived.
    required:
      - cursor
    properties:
      cursor:
        $ref: '#/definitions/Cursor'
      info:
        $ref: '#/definitions/StreamInfo'
      events:
        type: array
        items:
          $ref: '#/definitions/Event'

  SubscriptionEventStreamBatch:
    description: |
      Analogue to EventStreamBatch but used for high level streamming. It includes specific cursors
      for committing in the high level API.
    required:
      - cursor
    properties:
      cursor:
        $ref: '#/definitions/SubscriptionCursor'
      info:
        $ref: '#/definitions/StreamInfo'
      events:
        type: array
        items:
          $ref: '#/definitions/Event'

  Subscription:
    description: |
      Subscription is a high level consumption unit. Subscriptions allow applications to easily scale the
      number of clients by managing consumed event offsets and distributing load between instances.
      The key properties that identify subscription are 'owning_application', 'event_types' and 'consumer_group'.
      It's not possible to have two different subscriptions with these properties being the same.
    properties:
      id:
        type: string
        readOnly: true
        description: |
          Id of subscription that was created. Is generated by Nakadi, should not be specified when creating
          subscription.
      owning_application:
        type: string
        example: 'gizig'
        description: |
          The id of application owning the subscription.
      event_types:
        type: array
        items:
          type: string
        description: |
          EventTypes to subscribe to.
          The order is not important. Subscriptions that differ only be the order of EventTypes will be
          considered the same and will have the same id.

          * Currently only subscription to a single EventType is supported. Subscriptions with more than one
            EventType in event_types property will be rejected.
      consumer_group:
        type: string
        example: 'read-product-updates'
        description: |
          The value describing the use case of this subscription.
          In general that is an additional identifier used to differ subscriptions having the same
          owning_application and event_types.
        default: 'default'
      created_at:
        type: string
        readOnly: true
        description: |
          Timestamp of creation of the subscription. This is generated by Nakadi. It should not be
          specified when creating subscription and sending it may result in a client error.
        format: date-time
        example: '1996-12-19T16:39:57-08:00'
      read_from:
        type: string
        description: |
          Position to start reading events from. Currently supported values:
          - `begin` - read from the oldest available event.
          - `end` - read from the most recent offset.
          Applied in the moment when client starts reading from a subscription.
        default: 'end'

    required:
      - owning_application
      - event_types

  EventType:
    description: An event type defines the schema and its runtime properties.
    properties:
      name:
        type: string
        description: |
          Name of this EventType. The name is constrained by a regular expression.
          
          Note: the name can encode the owner/responsible for this EventType and ideally should
          follow a common pattern that makes it easy to read an understand, but this level of
          structure is not enforced. For example a team name and data type can be used such as
          'acme-team.price-change'.        
        pattern: '[a-zA-Z][-0-9a-zA-Z_]*(\.[a-zA-Z][-0-9a-zA-Z_]*)*'
        example: order.order_cancelled, acme-platform.users  
      owning_application:
        type: string
        description: |
          Indicator of the (Stups) Application owning this `EventType`.
        example: price-service
      category:
        type: string
        enum:
          - undefined
          - data
          - business
        description: |
          Defines the category of this EventType.

          The value set will influence, if not set otherwise, the default set of
          validations, enrichment-strategies, and the effective schema for validation in
          the following way:

          - `undefined`: No predefined changes apply. The effective schema for the validation is
            exactly the same as the `EventTypeSchema`.

          - `data`: Events of this category will be DataChangeEvents. The effective schema during
            the validation contains `metadata`, and adds fields `data_op` and `data_type`. The
            passed EventTypeSchema defines the schema of `data`.

          - `business`: Events of this category will be BusinessEvents. The effective schema for
            validation contains `metadata` and any additionally defined properties passed in the
            `EventTypeSchema` directly on top level of the Event. If name conflicts arise, creation
            of this EventType will be rejected. 

      enrichment_strategies:
        description: |
          Determines the enrichment to be performed on an Event upon reception. Enrichment is
          performed once upon reception (and after validation) of an Event and is only possible on
          fields that are not defined on the incoming Event.

          For event types in categories 'business' or 'data' it's mandatory to use
          metadata_enrichment strategy. For 'undefined' event types it's not possible to use this
          strategy, since metadata field is not required.

          See documentation for the write operation for details on behaviour in case of unsuccessful
          enrichment.
        type: array
        items:
          type: string
          enum:
            - metadata_enrichment

      partition_strategy:
        description: |
          Determines how the assignment of the event to a partition should be handled.

          For details of possible values, see GET /registry/partition-strategies.
        type: string
        default: 'random'

      schema:
        type: object
        $ref: '#/definitions/EventTypeSchema'
        description: |
          The schema for this EventType. Submitted events will be validated against it.

      partition_key_fields:
        type: array
        items:
          type: string
        description: |
          Required when 'partition_resolution_strategy' is set to 'hash'. Must be absent otherwise.
          Indicates the fields used for evaluation the partition of Events of this type.

          If set it MUST be a valid required field as defined in the schema.

      default_statistics:
        type: object
        $ref: '#/definitions/EventTypeStatistics'
        description: |
          Defines expected load for this EventType. Nakadi uses this object in order to
          provide an optimal number of partitions from a throughput perspective.

      options:
        type: object
        $ref: '#/definitions/EventTypeOptions'
        description: |
          Provides ability to set internal Nakadi parameters.

    required:
      - name
      - category
      - owning_application
      - schema

  EventTypeSchema:
    properties:
      type:
        type: string
        enum:
          - json_schema
        description: |
          The type of schema definition. Currently only json_schema (JSON Schema v04) is supported, but in the
          future there could be others.
      schema:
        type: string
        $ref: '#/definitions/EventTypeSchema'
        description: |
          The schema as string in the syntax defined in the field type. Failure to respect the
          syntax will fail any operation on an EventType.

          To have a generic, undefined schema it is possible to define the schema as `"schema":
          "{\"additionalProperties\": true}"`.
    required:
      - type
      - schema

  EventTypeStatistics:
    type: object
    description: |
      Operational statistics for an EventType. This data MUST be provided by users on Event Type
      creation.

    properties:
      messages_per_minute:
        type: integer
        description: |
          Write rate for events of this EventType. This rate encompasses all producers of this
          EventType for a Nakadi cluster.

          Measured in event count per minute.

      message_size:
        type: integer
        description: |
          Average message size for each Event of this EventType. Includes in the count the whole serialized
          form of the event, including metadata.
          Measured in bytes.

      read_parallelism:
        type: integer
        description: |
          Amount of parallel readers (consumers) to this EventType.

      write_parallelism:
        type: integer
        description: |
          Amount of parallel writers (producers) to this EventType.
    required:
      - messages_per_minute
      - message_size
      - read_parallelism
      - write_parallelism

  EventTypeOptions:
    type: object
    description: |
      Additional parameters for tuning internal behavior of Nakadi.
    properties:
      retention_time:
        type: integer
        format: int64
        default: 345600000 # 4 days
        description: |
          Number of milliseconds that Nakadi stores events published to this event type.

  SubscriptionEventTypeStats:
    type: object
    description: statistics of one event-type within a context of subscription
    properties:
      event_type:
        type: string
        description: event-type name
      partitions:
        type: array
        description: statistics of partitions of this event-type
        items:
          type: object
          description: statistics of partition within a subscription context
          properties:
            partition:
              type: string
            state:
              type: string
              description: |
                The state of this partition in current subscription. Currently following values are possible:
                - `unassigned`: the partition is currently not assigned to any client;
                - `reassigning`: the partition is currently reasssigning from one client to another;
                - `assigned`: the partition is assigned to a client.
            unconsumed_events:
              type: number
              description: |
                The amount of events in this partition that are not yet consumed within this subscription. May be not
                determined at the moment when no events were yet consumed from the partition in this subscription (in
                that case the property will be absent).
            client_id:
              type: string
              description: the id of client that consumes data from this partition
          required:
            - partition
            - state
    required:
      - event_type
      - partitions

  BatchItemResponse:
    description: |
      A status corresponding to one individual Event's publishing attempt.
    properties:
      eid:
        type: string
        format: uuid
        description: |
          eid of the corresponding item. Will be absent if missing on the incoming Event.
      publishing_status:
        type: string
        enum:
          - submitted
          - failed
          - aborted
        description: |
          Indicator of the submission of the Event within a Batch.

          - "submitted" indicates successful submission, including commit on he underlying broker.

          - "failed" indicates the message submission was not possible and can be resubmitted if so
            desired.

          - "aborted" indicates that the submission of this item was not attempted any further due
            to a failure on another item in the batch.

      step:
        type: string
        enum:
          - none
          - validating
          - partitioning
          - enriching
          - publishing
        description: |
          Indicator of the step in the publishing process this Event reached.

          In Items that "failed" means the step of the failure.

          - "none" indicates that nothing was yet attempted for the publishing of this Event. Should
            be present only in the case of aborting the publishing during the validation of another
            (previous) Event.

          - "validating", "partitioning", "enriching" and "publishing" indicate all the
            corresponding steps of the publishing process.
      detail:
        type: string
        description: |
          Human readable information about the failure on this item. Items that are not "submitted"
          should have a description.
    required:
      - publishing_status

  PaginationLinks:
    description: contains links to previous and next pages of items
    type: object
    properties:
      prev:
        $ref: '#/definitions/PaginationLink'
      next:
        $ref: '#/definitions/PaginationLink'

  PaginationLink:
    description: URI identifying another page of items
    type: object
    properties:
      href:
        type: string
        format: uri
        example: '/subscriptions?offset=20&limit=10'

parameters:
  EventTypeName:
    name: name
    in: path
    description: EventType name to get events about
    type: string
    required: true

  BatchLimit:
    name: batch_limit
    in: query
    description: |
      Maximum number of `Event`s in each chunk (and therefore per partition) of the stream.

      * If 0 or unspecified will buffer Events indefinitely and flush on reaching of
      `batch_flush_timeout`.
    type: integer
    format: int32
    required: false
    default: 1

  StreamLimit:
    name: stream_limit
    in: query
    description: |
      Maximum number of `Event`s in this stream (over all partitions being streamed in this
      connection).

      * If 0 or undefined, will stream batches indefinitely.

      * Stream initialization will fail if `stream_limit` is lower than `batch_limit`.
    type: integer
    format: int32
    required: false
    default: 0

  BatchFlushTimeout:
    name: batch_flush_timeout
    in: query
    description: |
      Maximum time in seconds to wait for the flushing of each chunk (per partition).

      * If the amount of buffered Events reaches `batch_limit` before this `batch_flush_timeout`
      is reached, the messages are immediately flushed to the client and batch flush timer is reset.

      * If 0 or undefined, will assume 30 seconds.
    type: number
    format: int32
    required: false
    default: 30

  StreamTimeout:
    name: stream_timeout
    in: query
    description: |
      Maximum time in seconds a stream will live before connection is closed by the server.
      If 0 or unspecified will stream indefinitely.

      If this timeout is reached, any pending messages (in the sense of `stream_limit`) will be flushed
      to the client.

      Stream initialization will fail if `stream_timeout` is lower than `batch_flush_timeout`.
    type: number
    format: int32
    required: false
    default: 0

  SubscriptionId:
    name: subscription_id
    in: path
    description: Id of subscription.
    type: string
    format: uuid
    required: true

  StreamKeepAliveLimit:
    name: stream_keep_alive_limit
    in: query
    description: |
      Maximum number of empty keep alive batches to get in a row before closing the connection.

      If 0 or undefined will send keep alive messages indefinitely.
    type: integer
    format: int32
    required: false
    default: 0<|MERGE_RESOLUTION|>--- conflicted
+++ resolved
@@ -1195,16 +1195,7 @@
       - $ref: '#/definitions/Cursor'
       - type: object
         properties:
-<<<<<<< HEAD
-          event_type_name:
-=======
-          id:
-            type: string
-            format: uuid
-            description: |
-              Id of the cursor (a UUID).
           event_type:
->>>>>>> 1488dedf
             type: string
             description: |
               The name of the event type this partition's events belong to.
